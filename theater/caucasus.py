--- conflicted
+++ resolved
@@ -5,16 +5,6 @@
 
 
 class CaucasusTheater(ConflictTheater):
-<<<<<<< HEAD
-    soganlug = ControlPoint(caucasus.Soganlug, ALL_RADIALS, SIZE_SMALL, IMPORTANCE_LOW)
-    kutaisi = ControlPoint(caucasus.Kutaisi, ALL_RADIALS, SIZE_SMALL, IMPORTANCE_LOW)
-    senaki = ControlPoint(caucasus.Senaki, ALL_RADIALS, SIZE_REGULAR, IMPORTANCE_LOW)
-    kobuleti = ControlPoint(caucasus.Kobuleti, COAST_VERTICAL, SIZE_SMALL, IMPORTANCE_LOW)
-    batumi = ControlPoint(caucasus.Batumi, COAST_VERTICAL, SIZE_SMALL, IMPORTANCE_MEDIUM)
-    sukhumi = ControlPoint(caucasus.Sukhumi, COAST_VERTICAL, SIZE_REGULAR, IMPORTANCE_MEDIUM)
-    gudauta = ControlPoint(caucasus.Gudauta, COAST_VERTICAL, SIZE_REGULAR, IMPORTANCE_MEDIUM)
-    sochi = ControlPoint(caucasus.Sochi, COAST_VERTICAL, SIZE_BIG, IMPORTANCE_HIGH)
-=======
     reference_points = {(-317948.32727306, 635639.37385346): (282.5, 319),
                         (-355692.3067714, 617269.96285781): (269, 352), }
 
@@ -40,32 +30,8 @@
     mozdok = ControlPoint.from_airport(caucasus.Mozdok, ALL_RADIALS, SIZE_BIG, IMPORTANCE_MEDIUM)
 
     carrier_1 = ControlPoint.carrier("Carrier", mapping.Point(-355810.6875, 516399.1875))
->>>>>>> 3f80579d
-
-    maykop = ControlPoint(caucasus.Maykop, ALL_RADIALS, SIZE_LARGE, IMPORTANCE_HIGH)
-    krasnodar = ControlPoint(caucasus.KrasnodarCenter, ALL_RADIALS, SIZE_LARGE, IMPORTANCE_HIGH)
-    novorossiysk = ControlPoint(caucasus.Novorossiysk, COAST_VERTICAL, SIZE_BIG, IMPORTANCE_HIGH)
-    gelendzhik = ControlPoint(caucasus.Gelendzhik, COAST_VERTICAL, SIZE_BIG, IMPORTANCE_HIGH)
-    krymsk = ControlPoint(caucasus.Krymsk, ALL_RADIALS, SIZE_LARGE, IMPORTANCE_HIGH)
-    anapa = ControlPoint(caucasus.Anapa, ALL_RADIALS, SIZE_LARGE, IMPORTANCE_HIGH)
-
-    beslan = ControlPoint(caucasus.Beslan, ALL_RADIALS, SIZE_REGULAR, IMPORTANCE_MEDIUM)
-    nalchik = ControlPoint(caucasus.Nalchik, ALL_RADIALS, SIZE_REGULAR, IMPORTANCE_MEDIUM)
-    mineralnye = ControlPoint(caucasus.Mineralnye, ALL_RADIALS, SIZE_BIG, IMPORTANCE_HIGH)
-    mozdok = ControlPoint(caucasus.Mozdok, ALL_RADIALS, SIZE_BIG, IMPORTANCE_HIGH)
 
     def __init__(self):
-<<<<<<< HEAD
-        self.soganlug.captured = True
-
-        self.add_controlpoint(self.soganlug, connected_to=[self.kutaisi, self.beslan])
-        self.add_controlpoint(self.beslan, connected_to=[self.soganlug, self.mozdok, self.nalchik])
-        self.add_controlpoint(self.nalchik, connected_to=[self.beslan, self.mozdok, self.mineralnye])
-        self.add_controlpoint(self.mozdok, connected_to=[self.nalchik, self.beslan, self.mineralnye])
-        self.add_controlpoint(self.mineralnye, connected_to=[self.nalchik, self.mozdok, self.maykop])
-        self.add_controlpoint(self.maykop, connected_to=[self.mineralnye, self.krasnodar])
-
-=======
         super(CaucasusTheater, self).__init__()
 
         self.carrier_1.captured = True
@@ -78,7 +44,6 @@
         self.add_controlpoint(self.mineralnye, connected_to=[self.nalchik, self.mozdok, self.maykop])
         self.add_controlpoint(self.maykop, connected_to=[self.mineralnye, self.krasnodar])
 
->>>>>>> 3f80579d
         self.add_controlpoint(self.kutaisi, connected_to=[self.soganlug, self.senaki])
         self.add_controlpoint(self.senaki, connected_to=[self.kobuleti, self.sukhumi, self.kutaisi])
         self.add_controlpoint(self.kobuleti, connected_to=[self.batumi, self.senaki])
@@ -91,10 +56,6 @@
         self.add_controlpoint(self.novorossiysk, connected_to=[self.gelendzhik, self.anapa])
         self.add_controlpoint(self.krymsk, connected_to=[self.novorossiysk, self.anapa, self.krasnodar])
         self.add_controlpoint(self.anapa, connected_to=[self.novorossiysk, self.krymsk])
-<<<<<<< HEAD
-        self.add_controlpoint(self.krasnodar, connected_to=[self.krymsk, self.maykop])
-=======
         self.add_controlpoint(self.krasnodar, connected_to=[self.krymsk, self.maykop])
 
-        self.add_controlpoint(self.carrier_1)
->>>>>>> 3f80579d
+        self.add_controlpoint(self.carrier_1)