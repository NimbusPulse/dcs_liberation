--- conflicted
+++ resolved
@@ -48,11 +48,9 @@
 
         header = QLabel(self)
         header.setGeometry(0, 0, 720, 360)
-<<<<<<< HEAD
-=======
+
         pixmap = None
 
->>>>>>> f314c082
         if (
             dcs.planes.plane_map.get(self.unit_type.id) is not None
             or dcs.helicopters.helicopter_map.get(self.unit_type.id) is not None
