--- conflicted
+++ resolved
@@ -10,12 +10,8 @@
 from dcs.vehicles import vehicle_map
 from shapely.geometry import LineString, Point as ShapelyPoint, Polygon, MultiPolygon
 
-<<<<<<< HEAD
-from game import Game, db
-=======
 from game import Game
 from game.dcs.groundunittype import GroundUnitType
->>>>>>> 6cc96774
 from game.navmesh import NavMesh
 from game.profiling import logged_duration
 from game.theater import (
