--- conflicted
+++ resolved
@@ -178,17 +178,11 @@
                     buildings = self.game.theater.find_ground_objects_by_obj_name(ground_object.obj_name)
                     scene.addItem(QMapGroundObject(self, go_pos[0], go_pos[1], 14, 12, cp, ground_object, self.game, buildings))
 
-<<<<<<< HEAD
-                if ground_object.category == "aa" and self.get_display_rule("sam"):
+                is_aa = ground_object.category == "aa"
+                if is_aa and DisplayOptions.sam_ranges:
                     threat_range = 0
                     detection_range = 0
                     can_fire = False
-=======
-                is_aa = ground_object.category == "aa"
-                if is_aa and DisplayOptions.sam_ranges:
-                    max_range = 0
-                    has_radar = False
->>>>>>> 1fa18447
                     if ground_object.groups:
                         for g in ground_object.groups:
                             for u in g.units:
@@ -389,7 +383,6 @@
         name = self.base_faction_color_name(player)
         return CONST.COLORS[f"{name}_transparent"]
 
-<<<<<<< HEAD
     def threat_pen(self, player: bool) -> QPen:
         if player:
             color = "blue"
@@ -407,13 +400,10 @@
         qpen.setStyle(Qt.DotLine)
         return qpen
 
-    def flight_path_pen(self, player: bool) -> QPen:
-=======
     def flight_path_pen(self, player: bool, highlight: bool) -> QPen:
         if highlight:
             return self.highlight_color()
 
->>>>>>> 1fa18447
         name = self.base_faction_color_name(player)
         color = CONST.COLORS[name]
         pen = QPen(brush=color)
