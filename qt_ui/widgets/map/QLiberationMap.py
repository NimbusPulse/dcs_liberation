--- conflicted
+++ resolved
@@ -495,10 +495,7 @@
         package = Package(target)
         flight = Flight(
             package,
-<<<<<<< HEAD
             self.game.player_country if player else self.game.enemy_country,
-=======
->>>>>>> f314c082
             F_16C_50,
             2,
             task,
@@ -918,25 +915,12 @@
         SMALL_LINE = 2
 
         dist = self.distance_to_pixels(nautical_miles(scale_distance_nm))
-<<<<<<< HEAD
-        self.scene().addRect(
-            POS_X,
-            POS_Y - PADDING,
-            PADDING * 2 + dist,
-            BIG_LINE * 2 + 3 * PADDING,
-            pen=CONST.COLORS["black"],
-            brush=CONST.COLORS["black"],
-        )
-=======
->>>>>>> f314c082
         l = self.scene().addLine(
             POS_X + PADDING,
             POS_Y + BIG_LINE * 2,
             POS_X + PADDING + dist,
             POS_Y + BIG_LINE * 2,
         )
-<<<<<<< HEAD
-=======
         l.setPen(CONST.COLORS["black"])
 
         lw = self.scene().addLine(
@@ -946,15 +930,11 @@
             POS_Y + BIG_LINE * 2 + 1,
         )
         lw.setPen(CONST.COLORS["white"])
->>>>>>> f314c082
 
         text = self.scene().addText(
             "0nm", font=QFont("Trebuchet MS", 6, weight=5, italic=False)
         )
         text.setPos(POS_X, POS_Y + BIG_LINE * 2)
-<<<<<<< HEAD
-        text.setDefaultTextColor(Qt.white)
-=======
         text.setDefaultTextColor(Qt.black)
 
         text_white = self.scene().addText(
@@ -962,7 +942,6 @@
         )
         text_white.setPos(POS_X + 1, POS_Y + BIG_LINE * 2)
         text_white.setDefaultTextColor(Qt.white)
->>>>>>> f314c082
 
         text2 = self.scene().addText(
             str(scale_distance_nm) + "nm",
@@ -978,10 +957,6 @@
         text2_white.setPos(POS_X + dist + 1, POS_Y + BIG_LINE * 2)
         text2_white.setDefaultTextColor(Qt.white)
 
-<<<<<<< HEAD
-        l.setPen(CONST.COLORS["white"])
-=======
->>>>>>> f314c082
         for i in range(number_of_points + 1):
             d = float(i) / float(number_of_points)
             if i == 0 or i == number_of_points:
@@ -995,9 +970,6 @@
                 POS_X + PADDING + d * dist,
                 POS_Y + BIG_LINE - h,
             )
-<<<<<<< HEAD
-            l.setPen(CONST.COLORS["white"])
-=======
             l.setPen(CONST.COLORS["black"])
 
             lw = self.scene().addLine(
@@ -1007,7 +979,6 @@
                 POS_Y + BIG_LINE - h,
             )
             lw.setPen(CONST.COLORS["white"])
->>>>>>> f314c082
 
     def wheelEvent(self, event: QWheelEvent):
         if event.angleDelta().y() > 0:
