from __future__ import annotations

import logging
import random
from dataclasses import dataclass, field
from datetime import timedelta
from functools import cached_property
from typing import Dict, List, Optional, TYPE_CHECKING, Type, Union

from dcs import helicopters
from dcs.action import AITaskPush, ActivateGroup
from dcs.condition import CoalitionHasAirdrome, TimeAfter
from dcs.country import Country
from dcs.flyingunit import FlyingUnit
from dcs.helicopters import UH_1H, helicopter_map
from dcs.mapping import Point
from dcs.mission import Mission, StartType
from dcs.planes import (
    AJS37,
    B_17G,
    B_52H,
    Bf_109K_4,
    C_101CC,
    C_101EB,
    FW_190A8,
    FW_190D9,
    F_14B,
    I_16,
    JF_17,
    Ju_88A4,
    P_47D_30,
    P_47D_30bl1,
    P_47D_40,
    P_51D,
    P_51D_30_NA,
    PlaneType,
    SpitfireLFMkIX,
    SpitfireLFMkIXCW,
    Su_33,
    Tu_22M3,
)
from dcs.point import MovingPoint, PointAction
from dcs.task import (
    AWACS,
    AntishipStrike,
    AttackGroup,
    Bombing,
    BombingRunway,
    CAP,
    CAS,
    ControlledTask,
    EPLRS,
    EngageTargets,
    EngageTargetsInZone,
    FighterSweep,
    GroundAttack,
    OptROE,
    OptRTBOnBingoFuel,
    OptRTBOnOutOfAmmo,
    OptReactOnThreat,
    OptRestrictJettison,
    OrbitAction,
    PinpointStrike,
    RunwayAttack,
    SEAD,
    StartCommand,
    Targets,
    Task,
    WeaponType,
    AWACSTaskAction,
    SetFrequencyCommand,
)
from dcs.terrain.terrain import Airport, NoParkingSlotError
from dcs.triggers import Event, TriggerOnce, TriggerRule
from dcs.unitgroup import FlyingGroup, ShipGroup, StaticGroup
from dcs.unittype import FlyingType, UnitType

from game import db
from game.data.cap_capabilities_db import GUNFIGHTERS
from game.data.weapons import Pylon, Weapon
from game.factions.faction import Faction
from game.settings import Settings
from game.theater.controlpoint import (
    Airfield,
    ControlPoint,
    ControlPointType,
    NavalControlPoint,
    OffMapSpawn,
)
from game.theater.theatergroundobject import TheaterGroundObject
from game.unitmap import UnitMap
from game.utils import Distance, meters, nautical_miles
from gen.ato import AirTaskingOrder, Package
from gen.callsigns import create_group_callsign_from_unit
from gen.flights.flight import (
    Flight,
    FlightType,
    FlightWaypoint,
    FlightWaypointType,
)
from gen.radios import MHz, Radio, RadioFrequency, RadioRegistry, get_radio
from gen.runways import RunwayData
from .flights.flightplan import (
    CasFlightPlan,
    LoiterFlightPlan,
    PatrollingFlightPlan,
    SweepFlightPlan,
    AwacsFlightPlan,
)
from .flights.traveltime import GroundSpeed, TotEstimator
from .naming import namegen
from .airsupportgen import AirSupport, AwacsInfo
from .callsigns import callsign_for_support_unit

if TYPE_CHECKING:
    from game import Game

WARM_START_HELI_ALT = meters(500)
WARM_START_ALTITUDE = meters(3000)

RTB_ALTITUDE = meters(800)
RTB_DISTANCE = 5000
HELI_ALT = 500

# Note that fallback radio channels will *not* be reserved. It's possible that
# flights using these will overlap with other channels. This is because we would
# need to make sure we fell back to a frequency that is not used by any beacon
# or ATC, which we don't have the information to predict. Deal with the minor
# annoyance for now since we'll be fleshing out radio info soon enough.
ALLIES_WW2_CHANNEL = MHz(124)
GERMAN_WW2_CHANNEL = MHz(40)
HELICOPTER_CHANNEL = MHz(127)
UHF_FALLBACK_CHANNEL = MHz(251)

TARGET_WAYPOINTS = (
    FlightWaypointType.TARGET_GROUP_LOC,
    FlightWaypointType.TARGET_POINT,
    FlightWaypointType.TARGET_SHIP,
)
<<<<<<< HEAD

=======
>>>>>>> f314c082

# TODO: Get radio information for all the special cases.
def get_fallback_channel(unit_type: UnitType) -> RadioFrequency:
    if unit_type in helicopter_map.values() and unit_type != UH_1H:
        return HELICOPTER_CHANNEL

    german_ww2_aircraft = [
        Bf_109K_4,
        FW_190A8,
        FW_190D9,
        Ju_88A4,
    ]

    if unit_type in german_ww2_aircraft:
        return GERMAN_WW2_CHANNEL

    allied_ww2_aircraft = [
        I_16,
        P_47D_30,
        P_47D_30bl1,
        P_47D_40,
        P_51D,
        P_51D_30_NA,
        SpitfireLFMkIX,
        SpitfireLFMkIXCW,
    ]

    if unit_type in allied_ww2_aircraft:
        return ALLIES_WW2_CHANNEL

    return UHF_FALLBACK_CHANNEL


class ChannelNamer:
    """Base class allowing channel name customization per-aircraft.

    Most aircraft will want to customize this behavior, but the default is
    reasonable for any aircraft with numbered radios.
    """

    @staticmethod
    def channel_name(radio_id: int, channel_id: int) -> str:
        """Returns the name of the channel for the given radio and channel."""
        return f"COMM{radio_id} Ch {channel_id}"


class SingleRadioChannelNamer(ChannelNamer):
    """Channel namer for the aircraft with only a single radio.

    Aircraft like the MiG-19P and the MiG-21bis only have a single radio, so
    it's not necessary for us to name the radio when naming the channel.
    """

    @staticmethod
    def channel_name(radio_id: int, channel_id: int) -> str:
        return f"Ch {channel_id}"


class HueyChannelNamer(ChannelNamer):
    """Channel namer for the UH-1H."""

    @staticmethod
    def channel_name(radio_id: int, channel_id: int) -> str:
        return f"COM3 Ch {channel_id}"


class MirageChannelNamer(ChannelNamer):
    """Channel namer for the M-2000."""

    @staticmethod
    def channel_name(radio_id: int, channel_id: int) -> str:
        radio_name = ["V/UHF", "UHF"][radio_id - 1]
        return f"{radio_name} Ch {channel_id}"


class TomcatChannelNamer(ChannelNamer):
    """Channel namer for the F-14."""

    @staticmethod
    def channel_name(radio_id: int, channel_id: int) -> str:
        radio_name = ["UHF", "VHF/UHF"][radio_id - 1]
        return f"{radio_name} Ch {channel_id}"


class ViggenChannelNamer(ChannelNamer):
    """Channel namer for the AJS37."""

    @staticmethod
    def channel_name(radio_id: int, channel_id: int) -> str:
        if channel_id >= 4:
            channel_letter = "EFGH"[channel_id - 4]
            return f"FR 24 {channel_letter}"
        return f"FR 22 Special {channel_id}"


class ViperChannelNamer(ChannelNamer):
    """Channel namer for the F-16."""

    @staticmethod
    def channel_name(radio_id: int, channel_id: int) -> str:
        return f"COM{radio_id} Ch {channel_id}"


class SCR522ChannelNamer(ChannelNamer):
    """
    Channel namer for P-51 & P-47D
    """

    @staticmethod
    def channel_name(radio_id: int, channel_id: int) -> str:
        if channel_id > 3:
            return "?"
        else:
            return f"Button " + "ABCD"[channel_id - 1]


@dataclass(frozen=True)
class ChannelAssignment:
    radio_id: int
    channel: int


@dataclass
class FlightData:
    """Details of a planned flight."""

    #: The package that the flight belongs to.
    package: Package

    #: The country that the flight belongs to.
    country: str

    flight_type: FlightType

    #: All units in the flight.
    units: List[FlyingUnit]

    #: Total number of aircraft in the flight.
    size: int

    #: True if this flight belongs to the player's coalition.
    friendly: bool

    #: Number of seconds after mission start the flight is set to depart.
    departure_delay: timedelta

    #: Arrival airport.
    arrival: RunwayData

    #: Departure airport.
    departure: RunwayData

    #: Diver airport.
    divert: Optional[RunwayData]

    #: Waypoints of the flight plan.
    waypoints: List[FlightWaypoint]

    #: Radio frequency for intra-flight communications.
    intra_flight_channel: RadioFrequency

    #: Map of radio frequencies to their assigned radio and channel, if any.
    frequency_to_channel_map: Dict[RadioFrequency, ChannelAssignment]

    #: Bingo fuel value in lbs.
    bingo_fuel: Optional[int]

    joker_fuel: Optional[int]

    def __init__(
        self,
        package: Package,
        country: str,
        flight_type: FlightType,
        units: List[FlyingUnit],
        size: int,
        friendly: bool,
        departure_delay: timedelta,
        departure: RunwayData,
        arrival: RunwayData,
        divert: Optional[RunwayData],
        waypoints: List[FlightWaypoint],
        intra_flight_channel: RadioFrequency,
        bingo_fuel: Optional[int],
        joker_fuel: Optional[int],
<<<<<<< HEAD
        custom_name: Optional[str],
=======
>>>>>>> f314c082
    ) -> None:
        self.package = package
        self.country = country
        self.flight_type = flight_type
        self.units = units
        self.size = size
        self.friendly = friendly
        self.departure_delay = departure_delay
        self.departure = departure
        self.arrival = arrival
        self.divert = divert
        self.waypoints = waypoints
        self.intra_flight_channel = intra_flight_channel
        self.frequency_to_channel_map = {}
        self.bingo_fuel = bingo_fuel
        self.joker_fuel = joker_fuel
        self.callsign = create_group_callsign_from_unit(self.units[0])
        self.custom_name = custom_name

    @property
    def client_units(self) -> List[FlyingUnit]:
        """List of playable units in the flight."""
        return [u for u in self.units if u.is_human()]

    @property
    def aircraft_type(self) -> FlyingType:
        """Returns the type of aircraft in this flight."""
        return self.units[0].unit_type

    def num_radio_channels(self, radio_id: int) -> int:
        """Returns the number of preset channels for the given radio."""
        # Note: pydcs only initializes the radio presets for client slots.
        return self.client_units[0].num_radio_channels(radio_id)

    def channel_for(self, frequency: RadioFrequency) -> Optional[ChannelAssignment]:
        """Returns the radio and channel number for the given frequency."""
        return self.frequency_to_channel_map.get(frequency, None)

    def assign_channel(
        self, radio_id: int, channel_id: int, frequency: RadioFrequency
    ) -> None:
        """Assigns a preset radio channel to the given frequency."""
        for unit in self.client_units:
            unit.set_radio_channel_preset(radio_id, channel_id, frequency.mhz)

        # One frequency could be bound to multiple channels. Prefer the first,
        # since with the current implementation it will be the lowest numbered
        # channel.
        if frequency not in self.frequency_to_channel_map:
            self.frequency_to_channel_map[frequency] = ChannelAssignment(
                radio_id, channel_id
            )


class RadioChannelAllocator:
    """Base class for radio channel allocators."""

    def assign_channels_for_flight(
        self, flight: FlightData, air_support: AirSupport
    ) -> None:
        """Assigns mission frequencies to preset channels for the flight."""
        raise NotImplementedError


@dataclass(frozen=True)
class CommonRadioChannelAllocator(RadioChannelAllocator):
    """Radio channel allocator suitable for most aircraft.

    Most of the aircraft with preset channels available have one or more radios
    with 20 or more channels available (typically per-radio, but this is not the
    case for the JF-17).
    """

    #: Index of the radio used for intra-flight communications. Matches the
    #: index of the panel_radio field of the pydcs.dcs.planes object.
    inter_flight_radio_index: Optional[int]

    #: Index of the radio used for intra-flight communications. Matches the
    #: index of the panel_radio field of the pydcs.dcs.planes object.
    intra_flight_radio_index: Optional[int]

    def assign_channels_for_flight(
        self, flight: FlightData, air_support: AirSupport
    ) -> None:
        if self.intra_flight_radio_index is not None:
            flight.assign_channel(
                self.intra_flight_radio_index, 1, flight.intra_flight_channel
            )

        if self.inter_flight_radio_index is None:
            return

        # For cases where the inter-flight and intra-flight radios share presets
        # (the JF-17 only has one set of channels, even though it can use two
        # channels simultaneously), start assigning inter-flight channels at 2.
        radio_id = self.inter_flight_radio_index
        if self.intra_flight_radio_index == radio_id:
            first_channel = 2
        else:
            first_channel = 1

        last_channel = flight.num_radio_channels(radio_id)
        channel_alloc = iter(range(first_channel, last_channel + 1))

        if flight.departure.atc is not None:
            flight.assign_channel(radio_id, next(channel_alloc), flight.departure.atc)

        # TODO: If there ever are multiple AWACS, limit to mission relevant.
        for awacs in air_support.awacs:
            flight.assign_channel(radio_id, next(channel_alloc), awacs.freq)

        if flight.arrival != flight.departure and flight.arrival.atc is not None:
            flight.assign_channel(radio_id, next(channel_alloc), flight.arrival.atc)

        try:
            # TODO: Skip incompatible tankers.
            for tanker in air_support.tankers:
                flight.assign_channel(radio_id, next(channel_alloc), tanker.freq)

            if flight.divert is not None and flight.divert.atc is not None:
                flight.assign_channel(radio_id, next(channel_alloc), flight.divert.atc)
        except StopIteration:
            # Any remaining channels are nice-to-haves, but not necessary for
            # the few aircraft with a small number of channels available.
            pass


@dataclass(frozen=True)
class NoOpChannelAllocator(RadioChannelAllocator):
    """Channel allocator for aircraft that don't support preset channels."""

    def assign_channels_for_flight(
        self, flight: FlightData, air_support: AirSupport
    ) -> None:
        pass


@dataclass(frozen=True)
class FarmerRadioChannelAllocator(RadioChannelAllocator):
    """Preset channel allocator for the MiG-19P."""

    def assign_channels_for_flight(
        self, flight: FlightData, air_support: AirSupport
    ) -> None:
        # The Farmer only has 6 preset channels. It also only has a VHF radio,
        # and currently our ATC data and AWACS are only in the UHF band.
        radio_id = 1
        flight.assign_channel(radio_id, 1, flight.intra_flight_channel)
        # TODO: Assign 4-6 to VHF frequencies of departure, arrival, and divert.
        # TODO: Assign 2 and 3 to AWACS if it is VHF.


@dataclass(frozen=True)
class ViggenRadioChannelAllocator(RadioChannelAllocator):
    """Preset channel allocator for the AJS37."""

    def assign_channels_for_flight(
        self, flight: FlightData, air_support: AirSupport
    ) -> None:
        # The Viggen's preset channels are handled differently from other
        # aircraft. The aircraft automatically configures channels for every
        # allied flight in the game (including AWACS) and for every airfield. As
        # such, we don't need to allocate any of those. There are seven presets
        # we can modify, however: three channels for the main radio intended for
        # communication with wingmen, and four emergency channels for the backup
        # radio. We'll set the first channel of the main radio to the
        # intra-flight channel, and the first three emergency channels to each
        # of the flight plan's airfields. The fourth emergency channel is always
        # the guard channel.
        radio_id = 1
        flight.assign_channel(radio_id, 1, flight.intra_flight_channel)
        if flight.departure.atc is not None:
            flight.assign_channel(radio_id, 4, flight.departure.atc)
        if flight.arrival.atc is not None:
            flight.assign_channel(radio_id, 5, flight.arrival.atc)
        # TODO: Assign divert to 6 when we support divert airfields.


@dataclass(frozen=True)
class SCR522RadioChannelAllocator(RadioChannelAllocator):
    """Preset channel allocator for the SCR522 WW2 radios. (4 channels)"""

    def assign_channels_for_flight(
        self, flight: FlightData, air_support: AirSupport
    ) -> None:
        radio_id = 1
        flight.assign_channel(radio_id, 1, flight.intra_flight_channel)
        if flight.departure.atc is not None:
            flight.assign_channel(radio_id, 2, flight.departure.atc)
        if flight.arrival.atc is not None:
            flight.assign_channel(radio_id, 3, flight.arrival.atc)

        # TODO : Some GCI on Channel 4 ?


@dataclass(frozen=True)
class AircraftData:
    """Additional aircraft data not exposed by pydcs."""

    #: The type of radio used for inter-flight communications.
    inter_flight_radio: Radio

    #: The type of radio used for intra-flight communications.
    intra_flight_radio: Radio

    #: The radio preset channel allocator, if the aircraft supports channel
    #: presets. If the aircraft does not support preset channels, this will be
    #: None.
    channel_allocator: Optional[RadioChannelAllocator]

    #: Defines how channels should be named when printed in the kneeboard.
    channel_namer: Type[ChannelNamer] = ChannelNamer


# Indexed by the id field of the pydcs PlaneType.
AIRCRAFT_DATA: Dict[str, AircraftData] = {
    "A-10C": AircraftData(
        inter_flight_radio=get_radio("AN/ARC-164"),
        # VHF for intraflight is not accepted anymore by DCS
        # (see https://forums.eagle.ru/showthread.php?p=4499738).
        intra_flight_radio=get_radio("AN/ARC-164"),
        channel_allocator=NoOpChannelAllocator(),
    ),
    "AJS37": AircraftData(
        # The AJS37 has somewhat unique radio configuration. Two backup radio
        # (FR 24) can only operate simultaneously with the main radio in guard
        # mode. As such, we only use the main radio for both inter- and intra-
        # flight communication.
        inter_flight_radio=get_radio("FR 22"),
        intra_flight_radio=get_radio("FR 22"),
        channel_allocator=ViggenRadioChannelAllocator(),
        channel_namer=ViggenChannelNamer,
    ),
    "AV8BNA": AircraftData(
        inter_flight_radio=get_radio("AN/ARC-210"),
        intra_flight_radio=get_radio("AN/ARC-210"),
        channel_allocator=CommonRadioChannelAllocator(
            inter_flight_radio_index=2, intra_flight_radio_index=1
        ),
    ),
    "F-14B": AircraftData(
        inter_flight_radio=get_radio("AN/ARC-159"),
        intra_flight_radio=get_radio("AN/ARC-182"),
        channel_allocator=CommonRadioChannelAllocator(
            inter_flight_radio_index=1, intra_flight_radio_index=2
        ),
        channel_namer=TomcatChannelNamer,
    ),
    "F-16C_50": AircraftData(
        inter_flight_radio=get_radio("AN/ARC-164"),
        intra_flight_radio=get_radio("AN/ARC-222"),
        # COM2 is the AN/ARC-222, which is the VHF radio we want to use for
        # intra-flight communication to leave COM1 open for UHF inter-flight.
        channel_allocator=CommonRadioChannelAllocator(
            inter_flight_radio_index=1, intra_flight_radio_index=2
        ),
        channel_namer=ViperChannelNamer,
    ),
    "FA-18C_hornet": AircraftData(
        inter_flight_radio=get_radio("AN/ARC-210"),
        intra_flight_radio=get_radio("AN/ARC-210"),
        # DCS will clobber channel 1 of the first radio compatible with the
        # flight's assigned frequency. Since the F/A-18's two radios are both
        # AN/ARC-210s, radio 1 will be compatible regardless of which frequency
        # is assigned, so we must use radio 1 for the intra-flight radio.
        channel_allocator=CommonRadioChannelAllocator(
            inter_flight_radio_index=2, intra_flight_radio_index=1
        ),
    ),
    "JF-17": AircraftData(
        inter_flight_radio=get_radio("R&S M3AR UHF"),
        intra_flight_radio=get_radio("R&S M3AR VHF"),
        channel_allocator=CommonRadioChannelAllocator(
            inter_flight_radio_index=1, intra_flight_radio_index=1
        ),
        # Same naming pattern as the Viper, so just reuse that.
        channel_namer=ViperChannelNamer,
    ),
    "Ka-50": AircraftData(
        inter_flight_radio=get_radio("R-800L1"),
        intra_flight_radio=get_radio("R-800L1"),
        # The R-800L1 doesn't have preset channels, and the other radio is for
        # communications with FAC and ground units, which don't currently have
        # radios assigned, so no channels to configure.
        channel_allocator=NoOpChannelAllocator(),
    ),
    "M-2000C": AircraftData(
        inter_flight_radio=get_radio("TRT ERA 7000 V/UHF"),
        intra_flight_radio=get_radio("TRT ERA 7200 UHF"),
        channel_allocator=CommonRadioChannelAllocator(
            inter_flight_radio_index=1, intra_flight_radio_index=2
        ),
        channel_namer=MirageChannelNamer,
    ),
    "MiG-15bis": AircraftData(
        inter_flight_radio=get_radio("RSI-6K HF"),
        intra_flight_radio=get_radio("RSI-6K HF"),
        channel_allocator=NoOpChannelAllocator(),
    ),
    "MiG-19P": AircraftData(
        inter_flight_radio=get_radio("RSIU-4V"),
        intra_flight_radio=get_radio("RSIU-4V"),
        channel_allocator=FarmerRadioChannelAllocator(),
        channel_namer=SingleRadioChannelNamer,
    ),
    "MiG-21Bis": AircraftData(
        inter_flight_radio=get_radio("RSIU-5V"),
        intra_flight_radio=get_radio("RSIU-5V"),
        channel_allocator=CommonRadioChannelAllocator(
            inter_flight_radio_index=1, intra_flight_radio_index=1
        ),
        channel_namer=SingleRadioChannelNamer,
    ),
    "P-51D": AircraftData(
        inter_flight_radio=get_radio("SCR522"),
        intra_flight_radio=get_radio("SCR522"),
        channel_allocator=CommonRadioChannelAllocator(
            inter_flight_radio_index=1, intra_flight_radio_index=1
        ),
        channel_namer=SCR522ChannelNamer,
    ),
    "UH-1H": AircraftData(
        inter_flight_radio=get_radio("AN/ARC-51BX"),
        # Ideally this would use the AN/ARC-131 because that radio is supposed
        # to be used for flight comms, but DCS won't allow it as the flight's
        # frequency, nor will it allow the AN/ARC-134.
        intra_flight_radio=get_radio("AN/ARC-51BX"),
        channel_allocator=CommonRadioChannelAllocator(
            inter_flight_radio_index=1, intra_flight_radio_index=1
        ),
        channel_namer=HueyChannelNamer,
    ),
<<<<<<< HEAD
=======
    "F-22A": AircraftData(
        inter_flight_radio=get_radio("SCR-522"),
        intra_flight_radio=get_radio("SCR-522"),
        channel_allocator=None,
        channel_namer=SCR522ChannelNamer,
    ),
>>>>>>> f314c082
}
AIRCRAFT_DATA["A-10C_2"] = AIRCRAFT_DATA["A-10C"]
AIRCRAFT_DATA["P-51D-30-NA"] = AIRCRAFT_DATA["P-51D"]
AIRCRAFT_DATA["P-47D-30"] = AIRCRAFT_DATA["P-51D"]


class AircraftConflictGenerator:
    def __init__(
        self,
        mission: Mission,
        settings: Settings,
        game: Game,
        radio_registry: RadioRegistry,
        unit_map: UnitMap,
<<<<<<< HEAD
        air_support: AirSupport,
=======
>>>>>>> f314c082
    ) -> None:
        self.m = mission
        self.game = game
        self.settings = settings
        self.radio_registry = radio_registry
        self.unit_map = unit_map
        self.flights: List[FlightData] = []
        self.air_support = air_support

    @cached_property
    def use_client(self) -> bool:
        """True if Client should be used instead of Player."""
        blue_clients = self.client_slots_in_ato(self.game.blue_ato)
        red_clients = self.client_slots_in_ato(self.game.red_ato)
        return blue_clients + red_clients > 1

    @staticmethod
    def client_slots_in_ato(ato: AirTaskingOrder) -> int:
        total = 0
        for package in ato.packages:
            for flight in package.flights:
                total += flight.client_count
        return total

    def get_intra_flight_channel(self, airframe: UnitType) -> RadioFrequency:
        """Allocates an intra-flight channel to a group.

        Args:
            airframe: The type of aircraft a channel should be allocated for.

        Returns:
            The frequency of the intra-flight channel.
        """
        try:
            aircraft_data = AIRCRAFT_DATA[airframe.id]
            return self.radio_registry.alloc_for_radio(aircraft_data.intra_flight_radio)
        except KeyError:
            return get_fallback_channel(airframe)

    @staticmethod
    def _start_type(start_type: str) -> StartType:
        if start_type == "Runway":
            return StartType.Runway
        elif start_type == "Cold":
            return StartType.Cold
        return StartType.Warm

    def _setup_group(
        self,
        group: FlyingGroup,
        for_task: Type[Task],
        package: Package,
        flight: Flight,
        dynamic_runways: Dict[str, RunwayData],
    ) -> None:
        did_load_loadout = False
        unit_type = group.units[0].unit_type

        if unit_type in db.PLANE_PAYLOAD_OVERRIDES:
            # Clear pylons
            for p in group.units:
                p.pylons.clear()

            # Now load loadout
            if for_task in db.PLANE_PAYLOAD_OVERRIDES[unit_type]:
                payload_name = db.PLANE_PAYLOAD_OVERRIDES[unit_type][for_task]
                group.load_loadout(payload_name)
                if not group.units[0].pylons and for_task == RunwayAttack:
                    if PinpointStrike in db.PLANE_PAYLOAD_OVERRIDES[unit_type]:
                        logging.warning(
                            'No loadout for "Runway Attack" for the {}, defaulting to Strike loadout'.format(
                                str(unit_type)
                            )
                        )
                        payload_name = db.PLANE_PAYLOAD_OVERRIDES[unit_type][
                            PinpointStrike
                        ]
                        group.load_loadout(payload_name)
                did_load_loadout = True
                logging.info(
                    "Loaded overridden payload for {} - {} for task {}".format(
                        unit_type, payload_name, for_task
                    )
                )

        if not did_load_loadout:
            group.load_task_default_loadout(for_task)

        if unit_type in db.PLANE_LIVERY_OVERRIDES:
            for unit_instance in group.units:
                unit_instance.livery_id = db.PLANE_LIVERY_OVERRIDES[unit_type]

        # Override livery by faction file data
        if flight.from_cp.captured:
            faction = self.game.player_faction
        else:
            faction = self.game.enemy_faction

        if unit_type in faction.liveries_overrides:
            livery = random.choice(faction.liveries_overrides[unit_type])
            for unit_instance in group.units:
                unit_instance.livery_id = livery

        for idx in range(0, min(len(group.units), flight.client_count)):
            unit = group.units[idx]
            if self.use_client:
                unit.set_client()
            else:
                unit.set_player()

            # Do not generate player group with late activation.
            if group.late_activation:
                group.late_activation = False

            # Set up F-14 Client to have pre-stored alignement
            if unit_type is F_14B:
                unit.set_property(F_14B.Properties.INSAlignmentStored.id, True)

        group.points[0].tasks.append(
            OptReactOnThreat(OptReactOnThreat.Values.EvadeFire)
        )

        if flight.flight_type == FlightType.AEWC:
            channel = self.radio_registry.alloc_uhf()
        else:
            channel = self.get_intra_flight_channel(unit_type)
        group.set_frequency(channel.mhz)

        divert = None
        if flight.divert is not None:
            divert = flight.divert.active_runway(self.game.conditions, dynamic_runways)

        self.flights.append(
            FlightData(
                package=package,
                country=faction.country,
                flight_type=flight.flight_type,
                units=group.units,
                size=len(group.units),
                friendly=flight.from_cp.captured,
                # Set later.
                departure_delay=timedelta(),
                departure=flight.departure.active_runway(
                    self.game.conditions, dynamic_runways
                ),
                arrival=flight.arrival.active_runway(
                    self.game.conditions, dynamic_runways
                ),
                divert=divert,
                # Waypoints are added later, after they've had their TOTs set.
                waypoints=[],
                intra_flight_channel=channel,
                bingo_fuel=flight.flight_plan.bingo_fuel,
                joker_fuel=flight.flight_plan.joker_fuel,
<<<<<<< HEAD
                custom_name=flight.custom_name,
=======
>>>>>>> f314c082
            )
        )

        # Special case so Su 33 and C101 can take off
        if unit_type in [Su_33, C_101EB, C_101CC]:
            self.set_reduced_fuel(flight, group, unit_type)

<<<<<<< HEAD
        if isinstance(flight.flight_plan, AwacsFlightPlan):
            callsign = callsign_for_support_unit(group)

            self.air_support.awacs.append(
                AwacsInfo(
                    dcsGroupName=str(group.name),
                    callsign=callsign,
                    freq=channel,
                    depature_location=flight.departure.name,
                    end_time=flight.flight_plan.mission_departure_time,
                    start_time=flight.flight_plan.mission_start_time,
                )
            )

=======
>>>>>>> f314c082
    def _generate_at_airport(
        self,
        name: str,
        side: Country,
        unit_type: Type[FlyingType],
        count: int,
        start_type: str,
        airport: Optional[Airport] = None,
    ) -> FlyingGroup:
        assert count > 0

        logging.info("airgen: {} for {} at {}".format(unit_type, side.id, airport))
        return self.m.flight_group_from_airport(
            country=side,
            name=name,
            aircraft_type=unit_type,
            airport=airport,
            maintask=None,
            start_type=self._start_type(start_type),
            group_size=count,
            parking_slots=None,
        )

    def _generate_inflight(
        self, name: str, side: Country, flight: Flight, origin: ControlPoint
    ) -> FlyingGroup:
        assert flight.count > 0
        at = origin.position

        alt_type = "RADIO"
        if isinstance(origin, OffMapSpawn):
            alt = flight.flight_plan.waypoints[0].alt
            alt_type = flight.flight_plan.waypoints[0].alt_type
        elif flight.unit_type in helicopters.helicopter_map.values():
            alt = WARM_START_HELI_ALT
        else:
            alt = WARM_START_ALTITUDE

        speed = GroundSpeed.for_flight(flight, alt)

        pos = Point(at.x + random.randint(100, 1000), at.y + random.randint(100, 1000))

        logging.info(
            "airgen: {} for {} at {} at {}".format(
                flight.unit_type, side.id, alt, int(speed.kph)
            )
        )
        group = self.m.flight_group(
            country=side,
            name=name,
            aircraft_type=flight.unit_type,
            airport=None,
            position=pos,
            altitude=alt.meters,
            speed=speed.kph,
            maintask=None,
            group_size=flight.count,
        )

        group.points[0].alt_type = alt_type
        return group

    def _generate_at_group(
        self,
        name: str,
        side: Country,
        unit_type: Type[FlyingType],
        count: int,
        start_type: str,
        at: Union[ShipGroup, StaticGroup],
    ) -> FlyingGroup:
        assert count > 0

        logging.info("airgen: {} for {} at unit {}".format(unit_type, side.id, at))
        return self.m.flight_group_from_unit(
            country=side,
            name=name,
            aircraft_type=unit_type,
            pad_group=at,
            maintask=None,
            start_type=self._start_type(start_type),
            group_size=count,
        )

    def _add_radio_waypoint(
        self, group: FlyingGroup, position, altitude: Distance, airspeed: int = 600
    ) -> MovingPoint:
        point = group.add_waypoint(position, altitude.meters, airspeed)
        point.alt_type = "RADIO"
        return point

    def _rtb_for(
        self,
        group: FlyingGroup,
        cp: ControlPoint,
        at: Optional[db.StartingPosition] = None,
    ):
        if at is None:
            at = cp.at
        position = at if isinstance(at, Point) else at.position

        last_waypoint = group.points[-1]
        if last_waypoint is not None:
            heading = position.heading_between_point(last_waypoint.position)
            tod_location = position.point_from_heading(heading, RTB_DISTANCE)
            self._add_radio_waypoint(group, tod_location, last_waypoint.alt)

        destination_waypoint = self._add_radio_waypoint(group, position, RTB_ALTITUDE)
        if isinstance(at, Airport):
            group.land_at(at)
        return destination_waypoint

    def _at_position(self, at) -> Point:
        if isinstance(at, Point):
            return at
        elif isinstance(at, ShipGroup):
            return at.position
        elif issubclass(at, Airport):
            return at.position
        else:
            assert False

    @staticmethod
    def _setup_custom_payload(flight: Flight, group: FlyingGroup) -> None:
        if not flight.use_custom_loadout:
            return

        logging.info("Custom loadout for flight : " + flight.__repr__())
        for p in group.units:
            p.pylons.clear()

        for pylon_number, weapon in flight.loadout.items():
            if weapon is None:
                continue
            pylon = Pylon.for_aircraft(flight.unit_type, pylon_number)
            pylon.equip(group, weapon)

    def _degrade_payload_to_era(self, flight: Flight, group: FlyingGroup) -> None:
        loadout = dict(group.units[0].pylons)
        for pylon_number, clsid in loadout.items():
            weapon = Weapon.from_clsid(clsid["CLSID"])
            if weapon is None:
                logging.error(f"Could not find weapon for clsid {clsid}")
                continue

            if not weapon.available_on(self.game.date):
                pylon = Pylon.for_aircraft(flight.unit_type, pylon_number)
                for fallback in weapon.fallbacks:
                    if not pylon.can_equip(fallback):
                        continue
                    if not fallback.available_on(self.game.date):
                        continue
                    pylon.equip(group, fallback)
                    break

    def clear_parking_slots(self) -> None:
        for cp in self.game.theater.controlpoints:
            for parking_slot in cp.parking_slots:
                parking_slot.unit_id = None

    def generate_flights(
        self, country, ato: AirTaskingOrder, dynamic_runways: Dict[str, RunwayData]
    ) -> None:

        for package in ato.packages:
            if not package.flights:
                continue
            for flight in package.flights:
                logging.info(f"Generating flight: {flight.unit_type}")
                group = self.generate_planned_flight(flight.from_cp, country, flight)
                self.unit_map.add_aircraft(group, flight)
                self.setup_flight_group(group, package, flight, dynamic_runways)
                self.create_waypoints(group, package, flight)

    def spawn_unused_aircraft(
        self, player_country: Country, enemy_country: Country
    ) -> None:
        inventories = self.game.aircraft_inventory.inventories
        for control_point, inventory in inventories.items():
            if not isinstance(control_point, Airfield):
                continue

            if control_point.captured:
                country = player_country
                faction = self.game.player_faction
            else:
                country = enemy_country
                faction = self.game.enemy_faction

            for aircraft, available in inventory.all_aircraft:
                try:
                    self._spawn_unused_at(
                        control_point, country, faction, aircraft, available
                    )
                except NoParkingSlotError:
                    # If we run out of parking, stop spawning aircraft.
                    return

    def _spawn_unused_at(
        self,
        control_point: Airfield,
        country: Country,
        faction: Faction,
        aircraft: Type[FlyingType],
        number: int,
    ) -> None:
        for _ in range(number):
            # Creating a flight even those this isn't a fragged mission lets us
            # reuse the existing debriefing code.
            # TODO: Special flight type?
            flight = Flight(
                Package(control_point),
                faction.country,
                aircraft,
                1,
                FlightType.BARCAP,
                "Cold",
                departure=control_point,
                arrival=control_point,
                divert=None,
            )

            group = self._generate_at_airport(
                name=namegen.next_aircraft_name(country, control_point.id, flight),
                side=country,
                unit_type=aircraft,
                count=1,
                start_type="Cold",
                airport=control_point.airport,
            )

            if aircraft in faction.liveries_overrides:
                livery = random.choice(faction.liveries_overrides[aircraft])
                for unit in group.units:
                    unit.livery_id = livery

            group.uncontrolled = True
            self.unit_map.add_aircraft(group, flight)

    def set_activation_time(
        self, flight: Flight, group: FlyingGroup, delay: timedelta
    ) -> None:
        # Note: Late activation causes the waypoint TOTs to look *weird* in the
        # mission editor. Waypoint times will be relative to the group
        # activation time rather than in absolute local time. A flight delayed
        # until 09:10 when the overall mission start time is 09:00, with a join
        # time of 09:30 will show the join time as 00:30, not 09:30.
        group.late_activation = True

        activation_trigger = TriggerOnce(
            Event.NoEvent, f"FlightLateActivationTrigger{group.id}"
        )
        activation_trigger.add_condition(TimeAfter(seconds=int(delay.total_seconds())))

        self.prevent_spawn_at_hostile_airbase(flight, activation_trigger)
        activation_trigger.add_action(ActivateGroup(group.id))
        self.m.triggerrules.triggers.append(activation_trigger)

    def set_startup_time(
        self, flight: Flight, group: FlyingGroup, delay: timedelta
    ) -> None:
        # Uncontrolled causes the AI unit to spawn, but not begin startup.
        group.uncontrolled = True

        activation_trigger = TriggerOnce(Event.NoEvent, f"FlightStartTrigger{group.id}")
        activation_trigger.add_condition(TimeAfter(seconds=int(delay.total_seconds())))

        self.prevent_spawn_at_hostile_airbase(flight, activation_trigger)
        group.add_trigger_action(StartCommand())
        activation_trigger.add_action(AITaskPush(group.id, len(group.tasks)))
        self.m.triggerrules.triggers.append(activation_trigger)

    def prevent_spawn_at_hostile_airbase(
        self, flight: Flight, trigger: TriggerRule
    ) -> None:
        # Prevent delayed flights from spawning at airbases if they were
        # captured before they've spawned.
        if flight.from_cp.cptype != ControlPointType.AIRBASE:
            return

        if flight.from_cp.captured:
            coalition = self.game.get_player_coalition_id()
        else:
            coalition = self.game.get_enemy_coalition_id()

        trigger.add_condition(CoalitionHasAirdrome(coalition, flight.from_cp.id))

    def generate_planned_flight(self, cp, country, flight: Flight):
        name = namegen.next_aircraft_name(country, cp.id, flight)
        try:
            if flight.start_type == "In Flight":
                group = self._generate_inflight(
                    name=name, side=country, flight=flight, origin=cp
                )
            elif isinstance(cp, NavalControlPoint):
                group_name = cp.get_carrier_group_name()
                group = self._generate_at_group(
                    name=name,
                    side=country,
                    unit_type=flight.unit_type,
                    count=flight.count,
                    start_type=flight.start_type,
                    at=self.m.find_group(group_name),
                )
            else:
                if not isinstance(cp, Airfield):
                    raise RuntimeError(
                        f"Attempted to spawn at airfield for non-airfield {cp}"
                    )
                group = self._generate_at_airport(
                    name=name,
                    side=country,
                    unit_type=flight.unit_type,
                    count=flight.count,
                    start_type=flight.start_type,
                    airport=cp.airport,
                )
        except Exception as e:
            # Generated when there is no place on Runway or on Parking Slots
            logging.error(e)
            logging.warning(
                "No room on runway or parking slots. Starting from the air."
            )
            flight.start_type = "In Flight"
            group = self._generate_inflight(
                name=name, side=country, flight=flight, origin=cp
            )
            group.points[0].alt = 1500

        return group

    @staticmethod
    def set_reduced_fuel(
        flight: Flight, group: FlyingGroup, unit_type: Type[PlaneType]
    ) -> None:
        if unit_type is Su_33:
            for unit in group.units:
                if flight.flight_type is not CAP:
                    unit.fuel = Su_33.fuel_max / 2.2
                else:
                    unit.fuel = Su_33.fuel_max * 0.8
        elif unit_type in [C_101EB, C_101CC]:
            for unit in group.units:
                unit.fuel = unit_type.fuel_max * 0.5
        else:
            raise RuntimeError(f"No reduced fuel case for type {unit_type}")

    @staticmethod
    def configure_behavior(
        group: FlyingGroup,
        react_on_threat: Optional[OptReactOnThreat.Values] = None,
        roe: Optional[OptROE.Values] = None,
        rtb_winchester: Optional[OptRTBOnOutOfAmmo.Values] = None,
        restrict_jettison: Optional[bool] = None,
    ) -> None:
        group.points[0].tasks.clear()
        if react_on_threat is not None:
            group.points[0].tasks.append(OptReactOnThreat(react_on_threat))
        if roe is not None:
            group.points[0].tasks.append(OptROE(roe))
        if restrict_jettison is not None:
            group.points[0].tasks.append(OptRestrictJettison(restrict_jettison))
        if rtb_winchester is not None:
            group.points[0].tasks.append(OptRTBOnOutOfAmmo(rtb_winchester))

        group.points[0].tasks.append(OptRTBOnBingoFuel(True))
        # Do not restrict afterburner.
        # https://forums.eagle.ru/forum/english/digital-combat-simulator/dcs-world-2-5/bugs-and-problems-ai/ai-ad/7121294-ai-stuck-at-high-aoa-after-making-sharp-turn-if-afterburner-is-restricted

    @staticmethod
    def configure_eplrs(group: FlyingGroup, flight: Flight) -> None:
        if hasattr(flight.unit_type, "eplrs"):
            if flight.unit_type.eplrs:
                group.points[0].tasks.append(EPLRS(group.id))

    def configure_cap(
        self,
        group: FlyingGroup,
        package: Package,
        flight: Flight,
        dynamic_runways: Dict[str, RunwayData],
    ) -> None:
        group.task = CAP.name
        self._setup_group(group, CAP, package, flight, dynamic_runways)

        if flight.unit_type not in GUNFIGHTERS:
            ammo_type = OptRTBOnOutOfAmmo.Values.AAM
        else:
            ammo_type = OptRTBOnOutOfAmmo.Values.Cannon

        self.configure_behavior(group, rtb_winchester=ammo_type)

    def configure_sweep(
        self,
        group: FlyingGroup,
        package: Package,
        flight: Flight,
        dynamic_runways: Dict[str, RunwayData],
    ) -> None:
        group.task = FighterSweep.name
        self._setup_group(group, FighterSweep, package, flight, dynamic_runways)

        if flight.unit_type not in GUNFIGHTERS:
            ammo_type = OptRTBOnOutOfAmmo.Values.AAM
        else:
            ammo_type = OptRTBOnOutOfAmmo.Values.Cannon

        self.configure_behavior(group, rtb_winchester=ammo_type)

    def configure_cas(
        self,
        group: FlyingGroup,
        package: Package,
        flight: Flight,
        dynamic_runways: Dict[str, RunwayData],
    ) -> None:
        group.task = CAS.name
        self._setup_group(group, CAS, package, flight, dynamic_runways)
        self.configure_behavior(
            group,
            react_on_threat=OptReactOnThreat.Values.EvadeFire,
            roe=OptROE.Values.OpenFire,
            rtb_winchester=OptRTBOnOutOfAmmo.Values.Unguided,
            restrict_jettison=True,
        )

    def configure_dead(
        self,
        group: FlyingGroup,
        package: Package,
        flight: Flight,
        dynamic_runways: Dict[str, RunwayData],
    ) -> None:
        group.task = SEAD.name
        self._setup_group(group, SEAD, package, flight, dynamic_runways)
        self.configure_behavior(
            group,
            react_on_threat=OptReactOnThreat.Values.EvadeFire,
            roe=OptROE.Values.OpenFire,
            rtb_winchester=OptRTBOnOutOfAmmo.Values.ASM,
            restrict_jettison=True,
        )

    def configure_sead(
        self,
        group: FlyingGroup,
        package: Package,
        flight: Flight,
        dynamic_runways: Dict[str, RunwayData],
    ) -> None:
        group.task = SEAD.name
        self._setup_group(group, SEAD, package, flight, dynamic_runways)
        self.configure_behavior(
            group,
            react_on_threat=OptReactOnThreat.Values.EvadeFire,
            roe=OptROE.Values.OpenFire,
            rtb_winchester=OptRTBOnOutOfAmmo.Values.ASM,
            restrict_jettison=True,
        )

    def configure_strike(
        self,
        group: FlyingGroup,
        package: Package,
        flight: Flight,
        dynamic_runways: Dict[str, RunwayData],
    ) -> None:
        group.task = GroundAttack.name
        self._setup_group(group, GroundAttack, package, flight, dynamic_runways)
        self.configure_behavior(
            group,
            react_on_threat=OptReactOnThreat.Values.EvadeFire,
            roe=OptROE.Values.OpenFire,
            restrict_jettison=True,
        )

    def configure_anti_ship(
        self,
        group: FlyingGroup,
        package: Package,
        flight: Flight,
        dynamic_runways: Dict[str, RunwayData],
    ) -> None:
        group.task = AntishipStrike.name
        self._setup_group(group, AntishipStrike, package, flight, dynamic_runways)
        self.configure_behavior(
            group,
            react_on_threat=OptReactOnThreat.Values.EvadeFire,
            roe=OptROE.Values.OpenFire,
            restrict_jettison=True,
        )

    def configure_runway_attack(
        self,
        group: FlyingGroup,
        package: Package,
        flight: Flight,
        dynamic_runways: Dict[str, RunwayData],
    ) -> None:
        group.task = RunwayAttack.name
        self._setup_group(group, RunwayAttack, package, flight, dynamic_runways)
        self.configure_behavior(
            group,
            react_on_threat=OptReactOnThreat.Values.EvadeFire,
            roe=OptROE.Values.OpenFire,
            restrict_jettison=True,
        )

    def configure_oca_strike(
        self,
        group: FlyingGroup,
        package: Package,
        flight: Flight,
        dynamic_runways: Dict[str, RunwayData],
    ) -> None:
        group.task = CAS.name
        self._setup_group(group, CAS, package, flight, dynamic_runways)
        self.configure_behavior(
            group,
            react_on_threat=OptReactOnThreat.Values.EvadeFire,
            roe=OptROE.Values.OpenFire,
            restrict_jettison=True,
        )
<<<<<<< HEAD

    def configure_awacs(
        self,
        group: FlyingGroup,
        package: Package,
        flight: Flight,
        dynamic_runways: Dict[str, RunwayData],
    ) -> None:
        group.task = AWACS.name

        if not isinstance(flight.flight_plan, AwacsFlightPlan):
            logging.error(
                f"Cannot configure AEW&C tasks for {flight} because it does not have an AEW&C flight plan."
            )
            return

        self._setup_group(group, AWACS, package, flight, dynamic_runways)

        # Awacs task action
        self.configure_behavior(
            group,
            react_on_threat=OptReactOnThreat.Values.EvadeFire,
            roe=OptROE.Values.WeaponHold,
            restrict_jettison=True,
        )

        group.points[0].tasks.append(AWACSTaskAction())

=======

>>>>>>> f314c082
    def configure_escort(
        self,
        group: FlyingGroup,
        package: Package,
        flight: Flight,
        dynamic_runways: Dict[str, RunwayData],
    ) -> None:
        # Escort groups are actually given the CAP task so they can perform the
        # Search Then Engage task, which we have to use instead of the Escort
        # task for the reasons explained in JoinPointBuilder.
        group.task = CAP.name
        self._setup_group(group, CAP, package, flight, dynamic_runways)
        self.configure_behavior(
            group, roe=OptROE.Values.OpenFire, restrict_jettison=True
        )

    def configure_unknown_task(self, group: FlyingGroup, flight: Flight) -> None:
        logging.error(f"Unhandled flight type: {flight.flight_type}")
        self.configure_behavior(group)

    def setup_flight_group(
        self,
        group: FlyingGroup,
        package: Package,
        flight: Flight,
        dynamic_runways: Dict[str, RunwayData],
    ) -> None:
        flight_type = flight.flight_type
        if flight_type in [
            FlightType.BARCAP,
            FlightType.TARCAP,
            FlightType.INTERCEPTION,
        ]:
            self.configure_cap(group, package, flight, dynamic_runways)
        elif flight_type == FlightType.SWEEP:
            self.configure_sweep(group, package, flight, dynamic_runways)
        elif flight_type == FlightType.AEWC:
            self.configure_awacs(group, package, flight, dynamic_runways)
        elif flight_type in [FlightType.CAS, FlightType.BAI]:
            self.configure_cas(group, package, flight, dynamic_runways)
        elif flight_type == FlightType.DEAD:
            self.configure_dead(group, package, flight, dynamic_runways)
        elif flight_type == FlightType.SEAD:
            self.configure_sead(group, package, flight, dynamic_runways)
        elif flight_type == FlightType.STRIKE:
            self.configure_strike(group, package, flight, dynamic_runways)
        elif flight_type == FlightType.ANTISHIP:
            self.configure_anti_ship(group, package, flight, dynamic_runways)
        elif flight_type == FlightType.ESCORT:
            self.configure_escort(group, package, flight, dynamic_runways)
        elif flight_type == FlightType.OCA_RUNWAY:
            self.configure_runway_attack(group, package, flight, dynamic_runways)
        elif flight_type == FlightType.OCA_AIRCRAFT:
            self.configure_oca_strike(group, package, flight, dynamic_runways)
        else:
            self.configure_unknown_task(group, flight)

        self.configure_eplrs(group, flight)

    def create_waypoints(
        self, group: FlyingGroup, package: Package, flight: Flight
    ) -> None:

        for waypoint in flight.points:
            waypoint.tot = None

        takeoff_point = FlightWaypoint.from_pydcs(group.points[0], flight.from_cp)
        self.set_takeoff_time(takeoff_point, package, flight, group)

        filtered_points = []  # type: List[FlightWaypoint]

        for point in flight.points:
            if point.only_for_player and not flight.client_count:
                continue
            filtered_points.append(point)
        # Only add 1 target waypoint for Viggens.  This only affects player flights,
        # the Viggen can't have more than 9 waypoints which leaves us with two target point
        # under the current flight plans.
        # TODO: Make this smarter, it currently selects a random unit in the group for target,
        # this could be updated to make it pick the "best" two targets in the group.
        if flight.unit_type is AJS37 and flight.client_count:
            viggen_target_points = [
                (idx, point)
                for idx, point in enumerate(filtered_points)
                if point.waypoint_type in TARGET_WAYPOINTS
            ]
            if viggen_target_points:
                keep_target = viggen_target_points[
                    random.randint(0, len(viggen_target_points) - 1)
                ]
                filtered_points = [
                    point
                    for idx, point in enumerate(filtered_points)
                    if (
                        point.waypoint_type not in TARGET_WAYPOINTS
                        or idx == keep_target[0]
                    )
                ]

        for idx, point in enumerate(filtered_points):
            PydcsWaypointBuilder.for_waypoint(
                point, group, package, flight, self.m
            ).build()

        # Set here rather than when the FlightData is created so they waypoints
        # have their TOTs set.
        self.flights[-1].waypoints = [takeoff_point] + flight.points
        self._setup_custom_payload(flight, group)
        if self.game.settings.restrict_weapons_by_date:
            self._degrade_payload_to_era(flight, group)

    def should_delay_flight(self, flight: Flight, start_time: timedelta) -> bool:
        if start_time.total_seconds() <= 0:
            return False

        if not flight.client_count:
            return True

        if start_time < timedelta(minutes=10):
            # Don't bother delaying client flights with short start delays. Much
            # more than ten minutes starts to eat into fuel a bit more
            # (espeicially for something fuel limited like a Harrier).
            return False

        return not self.settings.never_delay_player_flights

    def set_takeoff_time(
        self,
        waypoint: FlightWaypoint,
        package: Package,
        flight: Flight,
        group: FlyingGroup,
    ) -> None:
        estimator = TotEstimator(package)
        start_time = estimator.mission_start_time(flight)

        if self.should_delay_flight(flight, start_time):
            if self.should_activate_late(flight):
                # Late activation causes the aircraft to not be spawned
                # until triggered.
                self.set_activation_time(flight, group, start_time)
            elif flight.start_type == "Cold":
                # Setting the start time causes the AI to wait until the
                # specified time to begin their startup sequence.
                self.set_startup_time(flight, group, start_time)

        # And setting *our* waypoint TOT causes the takeoff time to show up in
        # the player's kneeboard.
        waypoint.tot = flight.flight_plan.takeoff_time()
        # And finally assign it to the FlightData info so it shows correctly in
        # the briefing.
        self.flights[-1].departure_delay = start_time

    @staticmethod
    def should_activate_late(flight: Flight) -> bool:
        if flight.start_type != "Cold":
            # Avoid spawning aircraft in the air or on the runway until it's
            # time for their mission. Also avoid burning through gas spawning
            # hot aircraft hours before their takeoff time.
            return True

        if flight.from_cp.is_fleet:
            # Carrier spawns will crowd the carrier deck, especially without
            # super carrier.
            # TODO: Is there enough parking on the supercarrier?
            return True

        return False


class PydcsWaypointBuilder:
    def __init__(
        self,
        waypoint: FlightWaypoint,
        group: FlyingGroup,
        package: Package,
        flight: Flight,
        mission: Mission,
    ) -> None:
        self.waypoint = waypoint
        self.group = group
        self.package = package
        self.flight = flight
        self.mission = mission

    def build(self) -> MovingPoint:
        waypoint = self.group.add_waypoint(
            Point(self.waypoint.x, self.waypoint.y),
            self.waypoint.alt.meters,
            name=self.mission.string(self.waypoint.name),
        )

        if self.waypoint.flyover:
            waypoint.action = PointAction.FlyOverPoint
            # It seems we need to leave waypoint.type exactly as it is even
            # though it's set to "Turning Point". If I set this to "Fly Over
            # Point" and then save the mission in the ME DCS resets it.

        waypoint.alt_type = self.waypoint.alt_type
        tot = self.flight.flight_plan.tot_for_waypoint(self.waypoint)
        if tot is not None:
            self.set_waypoint_tot(waypoint, tot)
        return waypoint

    def set_waypoint_tot(self, waypoint: MovingPoint, tot: timedelta) -> None:
        self.waypoint.tot = tot
        if not self._viggen_client_tot():
            waypoint.ETA = int(tot.total_seconds())
            waypoint.ETA_locked = True
            waypoint.speed_locked = False

    @classmethod
    def for_waypoint(
        cls,
        waypoint: FlightWaypoint,
        group: FlyingGroup,
        package: Package,
        flight: Flight,
        mission: Mission,
    ) -> PydcsWaypointBuilder:
        builders = {
            FlightWaypointType.INGRESS_BAI: BaiIngressBuilder,
            FlightWaypointType.INGRESS_CAS: CasIngressBuilder,
            FlightWaypointType.INGRESS_DEAD: DeadIngressBuilder,
            FlightWaypointType.INGRESS_OCA_AIRCRAFT: OcaAircraftIngressBuilder,
            FlightWaypointType.INGRESS_OCA_RUNWAY: OcaRunwayIngressBuilder,
            FlightWaypointType.INGRESS_SEAD: SeadIngressBuilder,
            FlightWaypointType.INGRESS_STRIKE: StrikeIngressBuilder,
            FlightWaypointType.INGRESS_SWEEP: SweepIngressBuilder,
            FlightWaypointType.JOIN: JoinPointBuilder,
            FlightWaypointType.LANDING_POINT: LandingPointBuilder,
            FlightWaypointType.LOITER: HoldPointBuilder,
            FlightWaypointType.PATROL: RaceTrackEndBuilder,
            FlightWaypointType.PATROL_TRACK: RaceTrackBuilder,
        }
        builder = builders.get(waypoint.waypoint_type, DefaultWaypointBuilder)
        return builder(waypoint, group, package, flight, mission)

    def _viggen_client_tot(self) -> bool:
        """Viggen player aircraft consider any waypoint with a TOT set to be a target ("M") waypoint.
        If the flight is a player controlled Viggen flight, no TOT should be set on any waypoint except actual target waypoints.
        """
        if (self.flight.client_count > 0 and self.flight.unit_type == AJS37) and (
            self.waypoint.waypoint_type not in TARGET_WAYPOINTS
        ):
            return True
        else:
            return False

    def register_special_waypoints(self, targets) -> None:
        """Create special target waypoints for various aircraft"""
        for i, t in enumerate(targets):
            if self.group.units[0].unit_type == JF_17 and i < 4:
                self.group.add_nav_target_point(t.position, "PP" + str(i + 1))
            if self.group.units[0].unit_type == F_14B and i == 0:
                self.group.add_nav_target_point(t.position, "ST")


class DefaultWaypointBuilder(PydcsWaypointBuilder):
    pass


class HoldPointBuilder(PydcsWaypointBuilder):
    def build(self) -> MovingPoint:
        waypoint = super().build()
        loiter = ControlledTask(
            OrbitAction(altitude=waypoint.alt, pattern=OrbitAction.OrbitPattern.Circle)
        )
        if not isinstance(self.flight.flight_plan, LoiterFlightPlan):
            flight_plan_type = self.flight.flight_plan.__class__.__name__
            logging.error(
                f"Cannot configure hold for for {self.flight} because "
                f"{flight_plan_type} does not define a push time. AI will push "
                "immediately and may flight unsuitable speeds."
            )
            return waypoint
        push_time = self.flight.flight_plan.push_time
        self.waypoint.departure_time = push_time
        loiter.stop_after_time(int(push_time.total_seconds()))
        waypoint.add_task(loiter)
        return waypoint


class BaiIngressBuilder(PydcsWaypointBuilder):
    def build(self) -> MovingPoint:
        waypoint = super().build()

        target_group = self.package.target
        if isinstance(target_group, TheaterGroundObject):
            tgroup = self.mission.find_group(target_group.group_name)
            if tgroup is not None:
                task = AttackGroup(tgroup.id, weapon_type=WeaponType.Auto)
                task.params["attackQtyLimit"] = False
                task.params["directionEnabled"] = False
                task.params["altitudeEnabled"] = False
                task.params["groupAttack"] = True
                waypoint.tasks.append(task)
            else:
                logging.error(
                    "Could not find group for BAI mission %s", target_group.group_name
                )
        else:
            logging.error(
                "Unexpected target type for BAI mission: %s",
                target_group.__class__.__name__,
            )
        return waypoint


class CasIngressBuilder(PydcsWaypointBuilder):
    def build(self) -> MovingPoint:
        waypoint = super().build()
        if isinstance(self.flight.flight_plan, CasFlightPlan):
            waypoint.add_task(
                EngageTargetsInZone(
                    position=self.flight.flight_plan.target,
                    radius=int(self.flight.flight_plan.engagement_distance.meters),
                    targets=[
                        Targets.All.GroundUnits.GroundVehicles,
                        Targets.All.GroundUnits.AirDefence.AAA,
                        Targets.All.GroundUnits.Infantry,
                    ],
                )
            )
        else:
            logging.error("No CAS waypoint found. Falling back to search and engage")
            waypoint.add_task(
                EngageTargets(
                    max_distance=int(nautical_miles(10).meters),
                    targets=[
                        Targets.All.GroundUnits.GroundVehicles,
                        Targets.All.GroundUnits.AirDefence.AAA,
                        Targets.All.GroundUnits.Infantry,
                    ],
                )
            )
        return waypoint


class DeadIngressBuilder(PydcsWaypointBuilder):
    def build(self) -> MovingPoint:
        waypoint = super().build()

        target_group = self.package.target
        if isinstance(target_group, TheaterGroundObject):
            tgroup = self.mission.find_group(target_group.group_name)
            if tgroup is not None:
                task = AttackGroup(tgroup.id, weapon_type=WeaponType.Guided)
                task.params["expend"] = "All"
                task.params["attackQtyLimit"] = False
                task.params["directionEnabled"] = False
                task.params["altitudeEnabled"] = False
                task.params["groupAttack"] = True
                waypoint.tasks.append(task)
            else:
                logging.error(
                    f"Could not find group for DEAD mission {target_group.group_name}"
                )
        self.register_special_waypoints(self.waypoint.targets)
        return waypoint


class OcaAircraftIngressBuilder(PydcsWaypointBuilder):
    def build(self) -> MovingPoint:
        waypoint = super().build()

        target = self.package.target
        if not isinstance(target, Airfield):
            logging.error(
                "Unexpected target type for OCA Strike mission: %s",
                target.__class__.__name__,
            )
            return waypoint

        task = EngageTargetsInZone(
            position=target.position,
            # Al Dhafra is 4 nm across at most. Add a little wiggle room in case
            # the airport position from DCS is not centered.
            radius=int(nautical_miles(3).meters),
            targets=[Targets.All.Air],
        )
        task.params["attackQtyLimit"] = False
        task.params["directionEnabled"] = False
        task.params["altitudeEnabled"] = False
        task.params["groupAttack"] = True
        waypoint.tasks.append(task)
        return waypoint


class OcaRunwayIngressBuilder(PydcsWaypointBuilder):
    def build(self) -> MovingPoint:
        waypoint = super().build()

        target = self.package.target
        if not isinstance(target, Airfield):
            logging.error(
                "Unexpected target type for runway bombing mission: %s",
                target.__class__.__name__,
            )
            return waypoint

        waypoint.tasks.append(
            BombingRunway(airport_id=target.airport.id, group_attack=True)
        )
        return waypoint


class SeadIngressBuilder(PydcsWaypointBuilder):
    def build(self) -> MovingPoint:
        waypoint = super().build()

        target_group = self.package.target
        if isinstance(target_group, TheaterGroundObject):
            tgroup = self.mission.find_group(target_group.group_name)
            if tgroup is not None:
                waypoint.add_task(
                    EngageTargetsInZone(
                        position=tgroup.position,
                        radius=int(nautical_miles(30).meters),
                        targets=[
                            Targets.All.GroundUnits.AirDefence,
                        ],
                    )
                )
            else:
                logging.error(
                    f"Could not find group for DEAD mission {target_group.group_name}"
                )
        self.register_special_waypoints(self.waypoint.targets)
        return waypoint


class StrikeIngressBuilder(PydcsWaypointBuilder):
    def build(self) -> MovingPoint:
        if self.group.units[0].unit_type in [B_17G, B_52H, Tu_22M3]:
            return self.build_bombing()
        else:
            return self.build_strike()

    def build_bombing(self) -> MovingPoint:
        waypoint = super().build()

        targets = self.waypoint.targets
        if not targets:
            return waypoint

        center = Point(0, 0)
        for target in targets:
            center.x += target.position.x
            center.y += target.position.y
        center.x /= len(targets)
        center.y /= len(targets)
        bombing = Bombing(center)
        bombing.params["expend"] = "All"
        bombing.params["attackQtyLimit"] = False
        bombing.params["directionEnabled"] = False
        bombing.params["altitudeEnabled"] = False
        bombing.params["weaponType"] = WeaponType.Bombs.value
        bombing.params["groupAttack"] = True
        waypoint.tasks.append(bombing)
        return waypoint

    def build_strike(self) -> MovingPoint:
        waypoint = super().build()
        for target in self.waypoint.targets:

            targets = [target]
            # If the target type is a group of units,
            # then target each unit in the group with a Bombing task on their position
            # (It is not perfect, we should have an engage Group task instead,
            # but we don't have the group ref in the model there)
            # TODO : for building group, engage all the buildings as well
            if isinstance(target, TheaterGroundObject):
                if len(target.units) > 0:
                    targets = target.units

            for t in targets:
                bombing = Bombing(t.position)
                # If there is only one target, drop all ordnance in one pass
                if len(self.waypoint.targets) == 1 and len(targets) == 1:
                    bombing.params["expend"] = "All"
                bombing.params["weaponType"] = WeaponType.Auto.value
                bombing.params["groupAttack"] = True
                waypoint.tasks.append(bombing)
                print(bombing)

                # Register special waypoints
                self.register_special_waypoints(targets)
        return waypoint


class SweepIngressBuilder(PydcsWaypointBuilder):
    def build(self) -> MovingPoint:
        waypoint = super().build()

        if not isinstance(self.flight.flight_plan, SweepFlightPlan):
            flight_plan_type = self.flight.flight_plan.__class__.__name__
            logging.error(
                f"Cannot create sweep for {self.flight} because "
                f"{flight_plan_type} is not a sweep flight plan."
            )
            return waypoint

        waypoint.tasks.append(
            EngageTargets(
                max_distance=int(nautical_miles(50).meters),
                targets=[Targets.All.Air.Planes.Fighters],
            )
        )

        return waypoint


class JoinPointBuilder(PydcsWaypointBuilder):
    def build(self) -> MovingPoint:
        waypoint = super().build()
        if self.flight.flight_type == FlightType.ESCORT:
            self.configure_escort_tasks(waypoint)
        return waypoint

    @staticmethod
    def configure_escort_tasks(waypoint: MovingPoint) -> None:
        # Ideally we would use the escort mission type and escort task to have
        # the AI automatically but the AI only escorts AI flights while they are
        # traveling between waypoints. When an AI flight performs an attack
        # (such as attacking the mission target), AI escorts wander aimlessly
        # until the escorted group resumes its flight plan.
        #
        # As such, we instead use the Search Then Engage task, which is an
        # enroute task that causes the AI to follow their flight plan and engage
        # enemies of the set type within a certain distance. The downside to
        # this approach is that AI escorts are no longer related to the group
        # they are escorting, aside from the fact that they fly a similar flight
        # plan at the same time. With Escort, the escorts will follow the
        # escorted group out of the area. The strike element may or may not fly
        # directly over the target, and they may or may not require multiple
        # attack runs. For the escort flight we must just assume a flight plan
        # for the escort to fly. If the strike flight doesn't need to overfly
        # the target, the escorts are needlessly going in harms way. If the
        # strike flight needs multiple passes, the escorts may leave before the
        # escorted aircraft do.
        #
        # Another possible option would be to use Search Then Engage for join ->
        # ingress and egress -> split, but use a Search Then Engage in Zone task
        # for the target area that is set to end on a flag flip that occurs when
        # the strike aircraft finish their attack task.
        #
        # https://forums.eagle.ru/forum/english/digital-combat-simulator/dcs-world-2-5/bugs-and-problems-ai/ai-ad/250183-task-follow-and-escort-temporarily-aborted
        waypoint.add_task(
            ControlledTask(
                EngageTargets(
                    # TODO: From doctrine.
                    max_distance=int(nautical_miles(30).meters),
                    targets=[Targets.All.Air.Planes.Fighters],
                )
            )
        )

        # We could set this task to end at the split point. pydcs doesn't
        # currently support that task end condition though, and we don't really
        # need it.


class LandingPointBuilder(PydcsWaypointBuilder):
    def build(self) -> MovingPoint:
        waypoint = super().build()
        waypoint.type = "Land"
        waypoint.action = PointAction.Landing
        return waypoint


class RaceTrackBuilder(PydcsWaypointBuilder):
    def build(self) -> MovingPoint:
        waypoint = super().build()

        flight_plan = self.flight.flight_plan

        if not isinstance(flight_plan, PatrollingFlightPlan):
            flight_plan_type = flight_plan.__class__.__name__
            logging.error(
                f"Cannot create race track for {self.flight} because "
                f"{flight_plan_type} does not define a patrol."
            )
            return waypoint

        # NB: It's important that the engage task comes before the orbit task.
        # Though they're on the same waypoint, if the orbit task comes first it
        # is their first priority and they will not engage any targets because
        # they're fully focused on orbiting. If the STE task is first, they will
        # engage targets if available and orbit if they find nothing to shoot.

        # TODO: Move the properties of this task into the flight plan?
        # CAP is the only current user of this so it's not a big deal, but might
        # be good to make this usable for things like BAI when we add that
        # later.
        cap_types = {FlightType.BARCAP, FlightType.TARCAP}
        if self.flight.flight_type in cap_types:
            engagement_distance = int(flight_plan.engagement_distance.meters)
            waypoint.tasks.append(
                EngageTargets(
                    max_distance=engagement_distance, targets=[Targets.All.Air]
                )
            )

        racetrack = ControlledTask(
            OrbitAction(
                altitude=waypoint.alt, pattern=OrbitAction.OrbitPattern.RaceTrack
            )
        )
        self.set_waypoint_tot(waypoint, flight_plan.patrol_start_time)
        racetrack.stop_after_time(int(flight_plan.patrol_end_time.total_seconds()))
        waypoint.add_task(racetrack)

        return waypoint


class RaceTrackEndBuilder(PydcsWaypointBuilder):
    def build(self) -> MovingPoint:
        waypoint = super().build()

        if not isinstance(self.flight.flight_plan, PatrollingFlightPlan):
            flight_plan_type = self.flight.flight_plan.__class__.__name__
            logging.error(
                f"Cannot create race track for {self.flight} because "
                f"{flight_plan_type} does not define a patrol."
            )
            return waypoint

        self.waypoint.departure_time = self.flight.flight_plan.patrol_end_time
        return waypoint<|MERGE_RESOLUTION|>--- conflicted
+++ resolved
@@ -137,10 +137,7 @@
     FlightWaypointType.TARGET_POINT,
     FlightWaypointType.TARGET_SHIP,
 )
-<<<<<<< HEAD
-
-=======
->>>>>>> f314c082
+
 
 # TODO: Get radio information for all the special cases.
 def get_fallback_channel(unit_type: UnitType) -> RadioFrequency:
@@ -326,10 +323,7 @@
         intra_flight_channel: RadioFrequency,
         bingo_fuel: Optional[int],
         joker_fuel: Optional[int],
-<<<<<<< HEAD
         custom_name: Optional[str],
-=======
->>>>>>> f314c082
     ) -> None:
         self.package = package
         self.country = country
@@ -662,15 +656,12 @@
         ),
         channel_namer=HueyChannelNamer,
     ),
-<<<<<<< HEAD
-=======
     "F-22A": AircraftData(
         inter_flight_radio=get_radio("SCR-522"),
         intra_flight_radio=get_radio("SCR-522"),
         channel_allocator=None,
         channel_namer=SCR522ChannelNamer,
     ),
->>>>>>> f314c082
 }
 AIRCRAFT_DATA["A-10C_2"] = AIRCRAFT_DATA["A-10C"]
 AIRCRAFT_DATA["P-51D-30-NA"] = AIRCRAFT_DATA["P-51D"]
@@ -685,10 +676,7 @@
         game: Game,
         radio_registry: RadioRegistry,
         unit_map: UnitMap,
-<<<<<<< HEAD
         air_support: AirSupport,
-=======
->>>>>>> f314c082
     ) -> None:
         self.m = mission
         self.game = game
@@ -843,10 +831,7 @@
                 intra_flight_channel=channel,
                 bingo_fuel=flight.flight_plan.bingo_fuel,
                 joker_fuel=flight.flight_plan.joker_fuel,
-<<<<<<< HEAD
                 custom_name=flight.custom_name,
-=======
->>>>>>> f314c082
             )
         )
 
@@ -854,7 +839,6 @@
         if unit_type in [Su_33, C_101EB, C_101CC]:
             self.set_reduced_fuel(flight, group, unit_type)
 
-<<<<<<< HEAD
         if isinstance(flight.flight_plan, AwacsFlightPlan):
             callsign = callsign_for_support_unit(group)
 
@@ -869,8 +853,6 @@
                 )
             )
 
-=======
->>>>>>> f314c082
     def _generate_at_airport(
         self,
         name: str,
@@ -1394,7 +1376,6 @@
             roe=OptROE.Values.OpenFire,
             restrict_jettison=True,
         )
-<<<<<<< HEAD
 
     def configure_awacs(
         self,
@@ -1423,9 +1404,6 @@
 
         group.points[0].tasks.append(AWACSTaskAction())
 
-=======
-
->>>>>>> f314c082
     def configure_escort(
         self,
         group: FlyingGroup,
