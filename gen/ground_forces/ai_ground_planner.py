--- conflicted
+++ resolved
@@ -119,11 +119,7 @@
             elif unit_class is GroundUnitClass.Shorads:
                 collection = self.shorad_groups
                 role = CombatGroupRole.SHORAD
-<<<<<<< HEAD
-            elif unit_type in GroundUnitClass.Recon:
-=======
             elif unit_class is GroundUnitClass.Recon:
->>>>>>> 6cc96774
                 collection = self.recon_groups
                 role = CombatGroupRole.RECON
             else:
