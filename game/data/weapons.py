from __future__ import annotations

import datetime
import inspect
import logging
from collections import defaultdict
from dataclasses import dataclass
from typing import Dict, Iterator, Optional, Set, Tuple, Type, Union, cast

from dcs.unitgroup import FlyingGroup
from dcs.unittype import FlyingType
from dcs.weapons_data import Weapons, weapon_ids


PydcsWeapon = Dict[str, Union[int, str]]
PydcsWeaponAssignment = Tuple[int, PydcsWeapon]


@dataclass(frozen=True)
class Weapon:
    """Wraps a pydcs weapon dict in a hashable type."""

    cls_id: str
    name: str
    weight: int

    def available_on(self, date: datetime.date) -> bool:
        introduction_year = WEAPON_INTRODUCTION_YEARS.get(self)
        if introduction_year is None:
            logging.warning(
                f"No introduction year for {self}, assuming always available"
            )
            return True
        return date >= datetime.date(introduction_year, 1, 1)

    @property
    def as_pydcs(self) -> PydcsWeapon:
        return {
            "clsid": self.cls_id,
            "name": self.name,
            "weight": self.weight,
        }

    @property
    def fallbacks(self) -> Iterator[Weapon]:
        yield self
        fallback = WEAPON_FALLBACK_MAP[self]
        if fallback is not None:
            yield from fallback.fallbacks

    @classmethod
    def from_pydcs(cls, weapon_data: PydcsWeapon) -> Weapon:
        return cls(
            cast(str, weapon_data["clsid"]),
            cast(str, weapon_data["name"]),
            cast(int, weapon_data["weight"]),
        )

    @classmethod
    def from_clsid(cls, clsid: str) -> Optional[Weapon]:
        data = weapon_ids.get(clsid)
        if clsid == "<CLEAN>":
            # Special case for a "weapon" that isn't exposed by pydcs.
            return Weapon(clsid, "Clean", 0)
        if data is None:
            return None
        return cls.from_pydcs(data)


@dataclass(frozen=True)
class Pylon:
    number: int
    allowed: Set[Weapon]

    def can_equip(self, weapon: Weapon) -> bool:
        # TODO: Fix pydcs to support the <CLEAN> "weapon".
        # <CLEAN> is a special case because pydcs doesn't know about that "weapon", so
        # it's not compatible with *any* pylon. Just trust the loadout and try to equip
        # it.
        #
        # A similar hack exists in QPylonEditor to forcibly add "Clean" to the list of
        # valid configurations for that pylon if a loadout has been seen with that
        # configuration.
        return weapon in self.allowed or weapon.cls_id == "<CLEAN>"

    def equip(self, group: FlyingGroup, weapon: Weapon) -> None:
        if not self.can_equip(weapon):
            logging.error(f"Pylon {self.number} cannot equip {weapon.name}")
        group.load_pylon(self.make_pydcs_assignment(weapon), self.number)

    def make_pydcs_assignment(self, weapon: Weapon) -> PydcsWeaponAssignment:
        return self.number, weapon.as_pydcs

    def available_on(self, date: datetime.date) -> Iterator[Weapon]:
        for weapon in self.allowed:
            if weapon.available_on(date):
                yield weapon

    @classmethod
    def for_aircraft(cls, aircraft: Type[FlyingType], number: int) -> Pylon:
        # In pydcs these are all arbitrary inner classes of the aircraft type.
        # The only way to identify them is by their name.
        pylons = [
            v
            for v in aircraft.__dict__.values()
            if inspect.isclass(v) and v.__name__.startswith("Pylon")
        ]

        # And that Pylon class has members with irrelevant names that have
        # values of (pylon number, allowed weapon).
        allowed = set()
        for pylon in pylons:
            for key, value in pylon.__dict__.items():
                if key.startswith("__"):
                    continue
                pylon_number, weapon = value
                if pylon_number != number:
                    continue
                allowed.add(Weapon.from_pydcs(weapon))

        return cls(number, allowed)

    @classmethod
    def iter_pylons(cls, aircraft: Type[FlyingType]) -> Iterator[Pylon]:
        for pylon in sorted(list(aircraft.pylons)):
            yield cls.for_aircraft(aircraft, pylon)


_WEAPON_FALLBACKS = [
    # ADM-141 TALD
    (Weapons.ADM_141A, None),
    (Weapons.ADM_141A_, None),
    (Weapons.ADM_141A_TALD, None),
    (Weapons.ADM_141B_TALD, None),
    # AGM-114K Hellfire
    (Weapons.AGM114x2_OH_58, Weapons.M260_HYDRA),  # assuming OH-58 and not MQ-9
    (Weapons.AGM_114K, None),  # Only for RQ-1
    (Weapons.AGM_114K___4, Weapons.LAU_61_pod___19_x_2_75_Hydra__UnGd_Rkts_M151__HE),
    # AGM-119 Penguin
    (Weapons.AGM_119B_Penguin_ASM, Weapons.Mk_82),
    # AGM-122 Sidearm
    (Weapons.AGM_122_Sidearm, Weapons.GBU_12),  # outer pylons harrier
    (
        Weapons.AGM_122_Sidearm_,
        Weapons.LAU_117_with_AGM_65E___Maverick_E__Laser_ASM___Lg_Whd_,
    ),  # internal pylons harrier
    # AGM-154 JSOW
    (
        Weapons.AGM_154A___JSOW_CEB__CBU_type_,
        Weapons.AGM_62_Walleye_II___Guided_Weapon_Mk_5__TV_Guided_,
    ),
    (
        Weapons.BRU_55_with_2_x_AGM_154A___JSOW_CEB__CBU_type_,
        Weapons.AGM_62_Walleye_II___Guided_Weapon_Mk_5__TV_Guided_,
    ),
    (
        Weapons.BRU_57_with_2_x_AGM_154A___JSOW_CEB__CBU_type_,
        Weapons.AGM_62_Walleye_II___Guided_Weapon_Mk_5__TV_Guided_,
    ),  # doesn't exist on any aircraft yet
    (Weapons.AGM_154B___JSOW_Anti_Armour, Weapons.CBU_105___10_x_SFW__CBU_with_WCMD),
<<<<<<< HEAD
    (Weapons.AGM_154C___JSOW_Unitary_BROACH, Weapons.GBU_12),
=======
    (
        Weapons.AGM_154C___JSOW_Unitary_BROACH,
        Weapons.AGM_62_Walleye_II___Guided_Weapon_Mk_5__TV_Guided_,
    ),
>>>>>>> 39b9a7f0
    (
        Weapons.BRU_55_with_2_x_AGM_154C___JSOW_Unitary_BROACH,
        Weapons.AGM_62_Walleye_II___Guided_Weapon_Mk_5__TV_Guided_,
    ),
    # AGM-45 Shrike
    (Weapons.AGM_45A_Shrike_ARM, None),
    (Weapons.LAU_118a_with_AGM_45B_Shrike_ARM__Imp_, Weapons.AGM_45A_Shrike_ARM),
    (Weapons.AGM_45B_Shrike_ARM__Imp_, Weapons.AGM_45A_Shrike_ARM),
    # AGM-62 Walleye
    (Weapons.AGM_62_Walleye_II___Guided_Weapon_Mk_5__TV_Guided_, Weapons.Mk_84),
    # AGM-65 Maverick
    (
        Weapons.LAU_117_with_AGM_65D___Maverick_D__IIR_ASM_,
        Weapons.AGM_62_Walleye_II___Guided_Weapon_Mk_5__TV_Guided_,
    ),  # Walleye is the predecessor to the maverick
    (Weapons.LAU_117_with_AGM_65E___Maverick_E__Laser_ASM___Lg_Whd_, None),
    (Weapons.LAU_117_AGM_65F, Weapons.LAU_117_with_AGM_65D___Maverick_D__IIR_ASM_),
    (Weapons.LAU_117_AGM_65G, Weapons.LAU_117_with_AGM_65D___Maverick_D__IIR_ASM_),
    (Weapons.LAU_117_AGM_65H, Weapons.LAU_117_with_AGM_65D___Maverick_D__IIR_ASM_),
    (
        Weapons.LAU_117_with_AGM_65K___Maverick_K__CCD_Imp_ASM_,
        Weapons.LAU_117_with_AGM_65D___Maverick_D__IIR_ASM_,
    ),
    (Weapons.LAU_117_AGM_65L, None),
    (Weapons.LAU_88_with_2_x_AGM_65D___Maverick_D__IIR_ASM_, None),
    (Weapons.LAU_88_with_2_x_AGM_65D___Maverick_D__IIR_ASM__, None),
    (Weapons.LAU_88_with_3_x_AGM_65D___Maverick_D__IIR_ASM_, None),
    (Weapons.LAU_88_AGM_65D_ONE, None),
    (
        Weapons.LAU_88_with_2_x_AGM_65E___Maverick_E__Laser_ASM___Lg_Whd_,
        Weapons.LAU_88_with_2_x_AGM_65D___Maverick_D__IIR_ASM_,
    ),
    (
        Weapons.LAU_88_with_2_x_AGM_65E___Maverick_E__Laser_ASM___Lg_Whd__,
        Weapons.LAU_88_with_2_x_AGM_65D___Maverick_D__IIR_ASM__,
    ),
    (
        Weapons.LAU_88_with_3_x_AGM_65E___Maverick_E__Laser_ASM___Lg_Whd_,
        Weapons.LAU_88_with_3_x_AGM_65D___Maverick_D__IIR_ASM_,
    ),
    (Weapons.LAU_88_AGM_65H, Weapons.LAU_88_with_2_x_AGM_65D___Maverick_D__IIR_ASM_),
    (
        Weapons.LAU_88_AGM_65H_2_L,
        Weapons.LAU_88_with_2_x_AGM_65D___Maverick_D__IIR_ASM__,
    ),
    (
        Weapons.LAU_88_AGM_65H_2_R,
        Weapons.LAU_88_with_2_x_AGM_65D___Maverick_D__IIR_ASM__,
    ),
    (Weapons.LAU_88_AGM_65H_3, Weapons.LAU_88_with_3_x_AGM_65D___Maverick_D__IIR_ASM_),
    (
        Weapons.LAU_88_with_2_x_AGM_65K___Maverick_K__CCD_Imp_ASM_,
        Weapons.LAU_88_with_2_x_AGM_65D___Maverick_D__IIR_ASM_,
    ),
    (
        Weapons.LAU_88_with_2_x_AGM_65K___Maverick_K__CCD_Imp_ASM__,
        Weapons.LAU_88_with_2_x_AGM_65D___Maverick_D__IIR_ASM__,
    ),
    (
        Weapons.LAU_88_with_3_x_AGM_65K___Maverick_K__CCD_Imp_ASM_,
        Weapons.LAU_88_with_3_x_AGM_65D___Maverick_D__IIR_ASM_,
    ),
    # AGM-84 Harpoon
    (Weapons.AGM_84A_Harpoon_ASM, Weapons.Mk_82),
    (Weapons._8_x_AGM_84A_Harpoon_ASM, Weapons._27_x_Mk_82___500lb_GP_Bombs_LD),
    (
        Weapons.AGM_84D_Harpoon_AShM,
        Weapons.AGM_62_Walleye_II___Guided_Weapon_Mk_5__TV_Guided_,
    ),
    (
        Weapons.AGM_84E_Harpoon_SLAM__Stand_Off_Land_Attack_Missile_,
        Weapons.LAU_117_AGM_65F,
    ),
    (
        Weapons.AGM_84H_SLAM_ER__Expanded_Response_,
        Weapons.AGM_84E_Harpoon_SLAM__Stand_Off_Land_Attack_Missile_,
    ),
    # AGM-86 ALCM
    (Weapons.AGM_86C_ALCM, Weapons._27_x_Mk_82___500lb_GP_Bombs_LD),
    (Weapons._8_x_AGM_86C_ALCM, Weapons._27_x_Mk_82___500lb_GP_Bombs_LD),
    (
        Weapons._6_x_AGM_86C_ALCM_on_MER,
        Weapons.MER12_with_12_x_Mk_82___500lb_GP_Bombs_LD,
    ),
    # AGM-88 HARM
    (
        Weapons.AGM_88C_HARM___High_Speed_Anti_Radiation_Missile,
        Weapons.LAU_88_AGM_65D_ONE,
    ),
    (
        Weapons.AGM_88C_HARM___High_Speed_Anti_Radiation_Missile_,
        Weapons.LAU_88_AGM_65D_ONE,
    ),
    # AIM-120 AMRAAM
    (Weapons.AIM_120B_AMRAAM___Active_Rdr_AAM, Weapons.AIM_7MH),
    (
        Weapons.LAU_115_with_1_x_LAU_127_AIM_120B_AMRAAM___Active_Rdr_AAM,
        Weapons.LAU_115C_with_AIM_7MH_Sparrow_Semi_Active_Radar,
    ),
    (
        Weapons.LAU_115_with_1_x_LAU_127_AIM_120B_AMRAAM___Active_Rdr_AAM_,
        Weapons.LAU_115C_with_AIM_7MH_Sparrow_Semi_Active_Radar,
    ),
    (
        Weapons.LAU_115_2_LAU_127_AIM_120B,
        Weapons.LAU_115C_with_AIM_7MH_Sparrow_Semi_Active_Radar,
    ),
    (
        Weapons.AIM_120C_5_AMRAAM___Active_Rdr_AAM,
        Weapons.AIM_120B_AMRAAM___Active_Rdr_AAM,
    ),
    (
        Weapons.LAU_115_with_1_x_LAU_127_AIM_120C_5_AMRAAM___Active_Rdr_AAM,
        Weapons.LAU_115_with_1_x_LAU_127_AIM_120B_AMRAAM___Active_Rdr_AAM,
    ),
    (
        Weapons.LAU_115_with_1_x_LAU_127_AIM_120C_5_AMRAAM___Active_Rdr_AAM_,
        Weapons.LAU_115_with_1_x_LAU_127_AIM_120B_AMRAAM___Active_Rdr_AAM_,
    ),
    (Weapons.LAU_115_2_LAU_127_AIM_120C, Weapons.LAU_115_2_LAU_127_AIM_120B),
    # AIM-54 Phoenix
    (Weapons.AIM_54A_Mk47, None),
    (Weapons.AIM_54A_Mk47_, None),
    (Weapons.AIM_54A_Mk47__, None),
    (Weapons.AIM_54A_Mk60, Weapons.AIM_54A_Mk47),
    (Weapons.AIM_54A_Mk60_, Weapons.AIM_54A_Mk47_),
    (Weapons.AIM_54A_Mk60__, Weapons.AIM_54A_Mk47__),
    (Weapons.AIM_54C_Mk47, Weapons.AIM_54A_Mk60),
    (Weapons.AIM_54C_Mk47_, Weapons.AIM_54A_Mk60_),
    (Weapons.AIM_54C_Mk47__, Weapons.AIM_54A_Mk60__),
    # AIM-7 Sparrow
    (Weapons.AIM_7E_Sparrow_Semi_Active_Radar, None),
    (
        Weapons.AIM_7F_Sparrow_Semi_Active_Radar,
        Weapons.AIM_7E_Sparrow_Semi_Active_Radar,
    ),
    (Weapons.AIM_7F_, None),
    (Weapons.AIM_7M, Weapons.AIM_7F_Sparrow_Semi_Active_Radar),
    (Weapons.AIM_7M_, Weapons.AIM_7F_),
    (Weapons.AIM_7MH, Weapons.AIM_7M),
    (Weapons.AIM_7MH_, Weapons.AIM_7M_),
    (Weapons.LAU_115C_with_AIM_7F_Sparrow_Semi_Active_Radar, None),
    (
        Weapons.LAU_115_with_AIM_7M_Sparrow_Semi_Active_Radar,
        Weapons.LAU_115C_with_AIM_7F_Sparrow_Semi_Active_Radar,
    ),
    (
        Weapons.LAU_115C_with_AIM_7MH_Sparrow_Semi_Active_Radar,
        Weapons.LAU_115_with_AIM_7M_Sparrow_Semi_Active_Radar,
    ),
    (Weapons.LAU_115C_with_AIM_7E_Sparrow_Semi_Active_Radar, None),
    # AIM-9 Sidewinder
    (Weapons.AIM_9M_Sidewinder_IR_AAM, Weapons.AIM_9P5_Sidewinder_IR_AAM),
    (Weapons.AIM_9P5_Sidewinder_IR_AAM, Weapons.AIM_9P_Sidewinder_IR_AAM),
    (Weapons.AIM_9P_Sidewinder_IR_AAM, Weapons.AIM_9L_Sidewinder_IR_AAM),
    (Weapons.AIM_9X_Sidewinder_IR_AAM, Weapons.AIM_9P_Sidewinder_IR_AAM),
    (Weapons.LAU_105_1_AIM_9L_L, None),
    (Weapons.LAU_105_1_AIM_9L_R, None),
    (Weapons.LAU_105_1_AIM_9M_L, Weapons.LAU_105_1_AIM_9L_L),
    (Weapons.LAU_105_1_AIM_9M_R, Weapons.LAU_105_1_AIM_9L_R),
    (Weapons.LAU_105_2_AIM_9L, None),
    (Weapons.LAU_105_2_AIM_9P5, Weapons.LAU_105_with_2_x_AIM_9P_Sidewinder_IR_AAM),
    (Weapons.LAU_105_with_2_x_AIM_9M_Sidewinder_IR_AAM, Weapons.LAU_105_2_AIM_9L),
    (
        Weapons.LAU_105_with_2_x_AIM_9P_Sidewinder_IR_AAM,
        Weapons.LAU_105_with_2_x_AIM_9M_Sidewinder_IR_AAM,
    ),
    (Weapons.LAU_115_2_LAU_127_AIM_9L, None),
    (Weapons.LAU_115_2_LAU_127_AIM_9M, Weapons.LAU_115_2_LAU_127_AIM_9L),
    (Weapons.LAU_115_2_LAU_127_AIM_9X, Weapons.LAU_115_2_LAU_127_AIM_9M),
    (Weapons.LAU_115_LAU_127_AIM_9L, None),
    (Weapons.LAU_115_LAU_127_AIM_9M, Weapons.LAU_115_LAU_127_AIM_9L),
    (Weapons.LAU_115_LAU_127_AIM_9X, Weapons.LAU_115_LAU_127_AIM_9M),
    (Weapons.LAU_127_AIM_9L, None),
    (Weapons.LAU_127_AIM_9M, Weapons.LAU_127_AIM_9L),
    (Weapons.LAU_127_AIM_9X, Weapons.LAU_127_AIM_9M),
    (Weapons.LAU_138_AIM_9L, None),
    (Weapons.LAU_138_AIM_9M, Weapons.LAU_138_AIM_9L),
    (Weapons.LAU_7_AIM_9L, None),
    (Weapons.LAU_7_AIM_9M, Weapons.LAU_7_AIM_9L),
    (
        Weapons.LAU_7_with_AIM_9M_Sidewinder_IR_AAM,
        Weapons.LAU_7_with_AIM_9P5_Sidewinder_IR_AAM,
    ),
    (
        Weapons.LAU_7_with_AIM_9P5_Sidewinder_IR_AAM,
        Weapons.LAU_7_with_AIM_9P_Sidewinder_IR_AAM,
    ),
    (Weapons.LAU_7_with_AIM_9P_Sidewinder_IR_AAM, Weapons.LAU_7_AIM_9L),
    (
        Weapons.LAU_7_with_AIM_9X_Sidewinder_IR_AAM,
        Weapons.LAU_7_with_AIM_9M_Sidewinder_IR_AAM,
    ),
    (
        Weapons.LAU_7_with_2_x_AIM_9M_Sidewinder_IR_AAM,
        Weapons.LAU_7_with_2_x_AIM_9P5_Sidewinder_IR_AAM,
    ),
    (
        Weapons.LAU_7_with_2_x_AIM_9P5_Sidewinder_IR_AAM,
        Weapons.LAU_7_with_2_x_AIM_9P_Sidewinder_IR_AAM,
    ),
    (
        Weapons.LAU_7_with_2_x_AIM_9P_Sidewinder_IR_AAM,
        Weapons.LAU_7_with_2_x_AIM_9L_Sidewinder_IR_AAM,
    ),
    # ALQ ECM Pods
    (Weapons.ALQ_131___ECM_Pod, None),
    (Weapons.ALQ_184, Weapons.ALQ_131___ECM_Pod),
    (Weapons.AN_ALQ_164_DECM_Pod, None),
    # TGP Pods
    (Weapons.AN_AAQ_28_LITENING___Targeting_Pod_, None),
    (Weapons.AN_AAQ_28_LITENING___Targeting_Pod, Weapons.Lantirn_F_16),
    (Weapons.AN_ASQ_228_ATFLIR___Targeting_Pod, None),
    (Weapons.AN_ASQ_173_Laser_Spot_Tracker_Strike_CAMera__LST_SCAM_, None),
    (Weapons.AWW_13_DATALINK_POD, None),
    (Weapons.LANTIRN_Targeting_Pod, None),
    (Weapons.Lantirn_F_16, None),
    (Weapons.Lantirn_Target_Pod, None),
    (Weapons.Pavetack_F_111, None),
    # BLU-107
    (Weapons.BLU_107___440lb_Anti_Runway_Penetrator_Bomb, None),
    (
        Weapons.MER6_with_6_x_BLU_107___440lb_Anti_Runway_Penetrator_Bombs,
        Weapons.MER6_with_6_x_Mk_82___500lb_GP_Bombs_LD,
    ),
    # GBU-10 LGB
    (Weapons.DIS_GBU_10, Weapons.Mk_84),
    (Weapons.GBU_10, Weapons.Mk_84),
    (Weapons.BRU_42_with_2_x_GBU_10___2000lb_Laser_Guided_Bombs, Weapons.Mk_84),
    (Weapons.DIS_GBU_10, Weapons.Mk_84),
    # GBU-12 LGB
    (Weapons.AUF2_GBU_12_x_2, None),
    (
        Weapons.BRU_33_with_2_x_GBU_12___500lb_Laser_Guided_Bomb,
        Weapons.BRU_33_with_2_x_Mk_82___500lb_GP_Bomb_LD,
    ),
    (Weapons.BRU_42_3_GBU_12, Weapons._3_Mk_82),
    (Weapons.DIS_GBU_12, Weapons.Mk_82),
    (
        Weapons.DIS_GBU_12_DUAL_GDJ_II19_L,
        Weapons.BRU_33_with_2_x_Mk_82___500lb_GP_Bomb_LD,
    ),
    (
        Weapons.DIS_GBU_12_DUAL_GDJ_II19_R,
        Weapons.BRU_33_with_2_x_Mk_82___500lb_GP_Bomb_LD,
    ),
    (Weapons.GBU_12, Weapons.Mk_82),
    (
        Weapons.TER_9A_with_2_x_GBU_12___500lb_Laser_Guided_Bomb,
        Weapons.TER_9A_with_2_x_Mk_82___500lb_GP_Bomb_LD,
    ),
    (
        Weapons.TER_9A_with_2_x_GBU_12___500lb_Laser_Guided_Bomb_,
        Weapons.TER_9A_with_2_x_Mk_82___500lb_GP_Bomb_LD_,
    ),
    (Weapons._2_GBU_12, Weapons._2_Mk_82),
    (Weapons._2_GBU_12_, Weapons._2_Mk_82_),
    # GBU-16 LGB
    (Weapons.BRU_33_with_2_x_GBU_16___1000lb_Laser_Guided_Bomb, None),
    (Weapons.DIS_GBU_16, Weapons.Mk_83),
    (Weapons.GBU_16, Weapons.Mk_83),
    (Weapons.BRU_42_with_3_x_GBU_16___1000lb_Laser_Guided_Bombs, None),
    # GBU-24 LGB
    (Weapons.GBU_24, Weapons.GBU_10),
    (
        Weapons.GBU_24_Paveway_III___2000lb_Laser_Guided_Bomb,
        Weapons.GBU_16___1000lb_Laser_Guided_Bomb,
    ),
    (
        Weapons.GBU_24_Paveway_III___2000lb_Laser_Guided_Bomb_,
        Weapons.GBU_10___2000lb_Laser_Guided_Bomb,
    ),
    # GBU-27 LGB
    (
        Weapons.GBU_27___2000lb_Laser_Guided_Penetrator_Bomb,
        Weapons.GBU_16___1000lb_Laser_Guided_Bomb,
    ),
    # GBU-28 LGB
    (Weapons.GBU_28___5000lb_Laser_Guided_Penetrator_Bomb, None),
    # GBU-31 JDAM
    (Weapons.GBU_31V3B_8, Weapons.B_1B_Mk_84_8),
    (Weapons.GBU_31_8, Weapons.B_1B_Mk_84_8),
    (
        Weapons.GBU_31_V_1_B___JDAM__2000lb_GPS_Guided_Bomb,
        Weapons.GBU_24_Paveway_III___2000lb_Laser_Guided_Bomb,
    ),
    (
        Weapons.GBU_31_V_2_B___JDAM__2000lb_GPS_Guided_Bomb,
        Weapons.GBU_24_Paveway_III___2000lb_Laser_Guided_Bomb,
    ),
    (
        Weapons.GBU_31_V_3_B___JDAM__2000lb_GPS_Guided_Penetrator_Bomb,
        Weapons.GBU_24_Paveway_III___2000lb_Laser_Guided_Bomb,
    ),
    (
        Weapons.GBU_31_V_4_B___JDAM__2000lb_GPS_Guided_Penetrator_Bomb,
        Weapons.GBU_24_Paveway_III___2000lb_Laser_Guided_Bomb,
    ),
    # GBU-32 JDAM
    (Weapons.GBU_32_V_2_B___JDAM__1000lb_GPS_Guided_Bomb, Weapons.GBU_16),
    # GBU-32 JDAM
    (
        Weapons.BRU_55_with_2_x_GBU_38___JDAM__500lb_GPS_Guided_Bomb,
        Weapons.BRU_33_with_2_x_Mk_82___500lb_GP_Bomb_LD,
    ),
    (
        Weapons.BRU_57_with_2_x_GBU_38___JDAM__500lb_GPS_Guided_Bomb,
        None,
    ),  # Doesn't exist
    (Weapons.GBU_38___JDAM__500lb_GPS_Guided_Bomb, Weapons.Mk_82),
    (Weapons.GBU_38_16, Weapons.MK_82_28),
    (Weapons._2_GBU_38, Weapons._2_Mk_82),
    (Weapons._2_GBU_38_, Weapons._2_Mk_82_),
    (Weapons._3_GBU_38, Weapons._3_Mk_82),
    # GBU-54 LJDAM
    (
        Weapons.GBU_54B___LJDAM__500lb_Laser__GPS_Guided_Bomb_LD,
        Weapons.GBU_38___JDAM__500lb_GPS_Guided_Bomb,
    ),
    (Weapons._2_GBU_54_V_1_B, Weapons._2_GBU_38),
    (Weapons._2_GBU_54_V_1_B_, Weapons._2_GBU_38_),
    (Weapons._3_GBU_54_V_1_B, Weapons._3_GBU_38),
    # CBU-52
    (Weapons.CBU_52B___220_x_HE_Frag_bomblets, None),
    # CBU-87 CEM
    (Weapons.CBU_87___202_x_CEM_Cluster_Bomb, Weapons.Mk_82),
    (
        Weapons.TER_9A_with_2_x_CBU_87___202_x_CEM_Cluster_Bomb,
        Weapons.TER_9A_with_2_x_Mk_82___500lb_GP_Bomb_LD,
    ),
    (
        Weapons.TER_9A_with_2_x_CBU_87___202_x_CEM_Cluster_Bomb_,
        Weapons.TER_9A_with_2_x_Mk_82___500lb_GP_Bomb_LD,
    ),
    (
        Weapons.TER_9A_with_3_x_CBU_87___202_x_CEM_Cluster_Bomb,
        Weapons.TER_9A_with_3_x_Mk_82___500lb_GP_Bomb_LD,
    ),
    # CBU-97
    (Weapons.CBU_97___10_x_SFW_Cluster_Bomb, Weapons.Mk_82),
    (
        Weapons.TER_9A_with_2_x_CBU_97___10_x_SFW_Cluster_Bomb,
        Weapons.TER_9A_with_2_x_Mk_82___500lb_GP_Bomb_LD,
    ),
    (
        Weapons.TER_9A_with_2_x_CBU_97___10_x_SFW_Cluster_Bomb_,
        Weapons.TER_9A_with_2_x_Mk_82___500lb_GP_Bomb_LD_,
    ),
    (
        Weapons.TER_9A_with_3_x_CBU_97___10_x_SFW_Cluster_Bomb,
        Weapons.TER_9A_with_3_x_Mk_82___500lb_GP_Bomb_LD,
    ),
    # CBU-99 (It's a bomb made in 1968, I'm not bothering right now with backups)
    # CBU-103
    (
        Weapons.CBU_103___202_x_CEM__CBU_with_WCMD,
        Weapons.CBU_87___202_x_CEM_Cluster_Bomb,
    ),
    # CBU-105
    (Weapons.CBU_105___10_x_SFW__CBU_with_WCMD, Weapons.CBU_97___10_x_SFW_Cluster_Bomb),
    (
        Weapons.LAU_131_pod___7_x_2_75_Hydra__Laser_Guided_Rkts_M151__HE_APKWS,
        Weapons.LAU_131_pod___7_x_2_75_Hydra__UnGd_Rkts_M151__HE,
    ),
    (
        Weapons.LAU_131_pod___7_x_2_75_Hydra__Laser_Guided_Rkts_M282__MPP_APKWS,
        Weapons.LAU_131_pod___7_x_2_75_Hydra__UnGd_Rkts_M151__HE,
    ),
    (
        Weapons.BRU_42_with_3_x_LAU_131_pods___7_x_2_75_Hydra__Laser_Guided_Rkts_M151__HE_APKWS,
        Weapons.BRU_42_with_3_x_LAU_68_pods___21_x_2_75_Hydra__UnGd_Rkts_M151__HE,
    ),
    (
        Weapons.BRU_42_with_3_x_LAU_131_pods___7_x_2_75_Hydra__Laser_Guided_Rkts_M282__MPP_APKWS,
        Weapons.BRU_42_with_3_x_LAU_68_pods___21_x_2_75_Hydra__UnGd_Rkts_M151__HE,
    ),
    # Russia
    # KAB-1500
    (Weapons.KAB_1500Kr___1500kg_TV_Guided_Bomb, None),
    (
        Weapons.KAB_1500LG_Pr___1500kg_Laser_Guided_Penetrator_Bomb,
        Weapons.KAB_1500Kr___1500kg_TV_Guided_Bomb,
    ),
    (
        Weapons.KAB_1500L___1500kg_Laser_Guided_Bomb,
        Weapons.KAB_1500LG_Pr___1500kg_Laser_Guided_Penetrator_Bomb,
    ),
    # KAB-500
    (Weapons.KAB_500Kr___500kg_TV_Guided_Bomb, Weapons.FAB_500_M_62___500kg_GP_Bomb_LD),
    (
        Weapons.KAB_500LG___500kg_Laser_Guided_Bomb,
        Weapons.KAB_500Kr___500kg_TV_Guided_Bomb,
    ),
    (
        Weapons.KAB_500S___500kg_GPS_Guided_Bomb,
        Weapons.KAB_500LG___500kg_Laser_Guided_Bomb,
    ),
    # KH Series
    (Weapons.Kh_22__AS_4_Kitchen____1000kg__AShM__IN__Act_Pas_Rdr, None),
    (Weapons.Kh_23L_Grom__AS_7_Kerry____286kg__ASM__Laser_Guided, None),
    (Weapons.Kh_25ML__AS_10_Karen____300kg__ASM__Semi_Act_Laser, None),
    (Weapons.Kh_25ML__AS_10_Karen____300kg__ASM__Semi_Act_Laser_, None),
    (Weapons.Kh_25ML__AS_10_Karen____300kg__ASM__Semi_Act_Laser__, None),
    (Weapons.Kh_25MP__AS_12_Kegler____320kg__ARM__Pas_Rdr, None),
    (
        Weapons.Kh_25MPU__Updated_AS_12_Kegler____320kg__ARM__IN__Pas_Rdr,
        Weapons.Kh_25MP__AS_12_Kegler____320kg__ARM__Pas_Rdr,
    ),
    (Weapons.Kh_25MR__AS_10_Karen____300kg__ASM__10km__RC_Guided, None),
    (Weapons.Kh_25MR__AS_10_Karen____300kg__ASM__RC_Guided, None),
    (Weapons.Kh_28__AS_9_Kyle____720kg__ARM__Pas_Rdr, None),
    (
        Weapons.Kh_29L__AS_14_Kedge____657kg__ASM__Semi_Act_Laser,
        Weapons.Kh_25ML__AS_10_Karen____300kg__ASM__Semi_Act_Laser,
    ),
    (
        Weapons.Kh_29L__AS_14_Kedge____657kg__ASM__Semi_Act_Laser_,
        Weapons.Kh_25ML__AS_10_Karen____300kg__ASM__Semi_Act_Laser_,
    ),
    (
        Weapons.Kh_29L__AS_14_Kedge____657kg__ASM__Semi_Act_Laser__,
        Weapons.Kh_25ML__AS_10_Karen____300kg__ASM__Semi_Act_Laser__,
    ),
    (
        Weapons.Kh_29T__AS_14_Kedge____670kg__ASM__TV_Guided,
        Weapons.Kh_25MR__AS_10_Karen____300kg__ASM__10km__RC_Guided,
    ),
    (
        Weapons.Kh_29T__AS_14_Kedge____670kg__ASM__TV_Guided_,
        Weapons.Kh_25MR__AS_10_Karen____300kg__ASM__RC_Guided,
    ),
    (
        Weapons.Kh_29T__AS_14_Kedge____670kg__ASM__TV_Guided_,
        Weapons.Kh_25MR__AS_10_Karen____300kg__ASM__RC_Guided,
    ),
    (Weapons.Kh_31A__AS_17_Krypton____610kg__AShM__IN__Act_Rdr, None),
    (Weapons.Kh_31A__AS_17_Krypton____610kg__AShM__IN__Act_Rdr_, None),
    (Weapons.Kh_31A__AS_17_Krypton____610kg__AShM__IN__Act_Rdr__, None),
    (
        Weapons.Kh_31P__AS_17_Krypton____600kg__ARM__IN__Pas_Rdr,
        Weapons.Kh_25MP__AS_12_Kegler____320kg__ARM__Pas_Rdr,
    ),
    (
        Weapons.Kh_31P__AS_17_Krypton____600kg__ARM__IN__Pas_Rdr_,
        Weapons.Kh_25MP__AS_12_Kegler____320kg__ARM__Pas_Rdr,
    ),
    (
        Weapons.Kh_31P__AS_17_Krypton____600kg__ARM__IN__Pas_Rdr__,
        Weapons.Kh_25MP__AS_12_Kegler____320kg__ARM__Pas_Rdr,
    ),
    (
        Weapons.Kh_35__AS_20_Kayak____520kg__AShM__IN__Act_Rdr,
        Weapons.Kh_31A__AS_17_Krypton____610kg__AShM__IN__Act_Rdr,
    ),
    (
        Weapons.Kh_35__AS_20_Kayak____520kg__AShM__IN__Act_Rdr_,
        Weapons.Kh_31A__AS_17_Krypton____610kg__AShM__IN__Act_Rdr_,
    ),
    (Weapons._6_x_Kh_35__AS_20_Kayak____520kg__AShM__IN__Act_Rdr, None),
    (Weapons.Kh_41__SS_N_22_Sunburn____4500kg__AShM__IN__Act_Rdr, None),
    (
        Weapons.Kh_58U__AS_11_Kilter____640kg__ARM__IN__Pas_Rdr,
        Weapons.Kh_31P__AS_17_Krypton____600kg__ARM__IN__Pas_Rdr,
    ),
    (
        Weapons.Kh_58U__AS_11_Kilter____640kg__ARM__IN__Pas_Rdr_,
        Weapons.Kh_31P__AS_17_Krypton____600kg__ARM__IN__Pas_Rdr_,
    ),
    (
        Weapons.Kh_59M__AS_18_Kazoo____930kg__ASM__IN,
        Weapons.Kh_31A__AS_17_Krypton____610kg__AShM__IN__Act_Rdr,
    ),
    (Weapons.Kh_65__AS_15B_Kent____1250kg__ASM__IN__MCC, None),
    (Weapons._6_x_Kh_65__AS_15B_Kent____1250kg__ASM__IN__MCC, None),
    (Weapons._8_x_Kh_65__AS_15B_Kent____1250kg__ASM__IN__MCC, None),
    (Weapons.Kh_66_Grom__21__APU_68, None),
    # ECM
    (Weapons.L175V_Khibiny_ECM_pod, None),
    # R-13
    (Weapons.R_13M, None),
    (Weapons.R_13M1, Weapons.R_13M),
    # R-24
    (Weapons.R_24R__AA_7_Apex_SA____Semi_Act_Rdr, None),
    (Weapons.R_24T__AA_7_Apex_IR____Infra_Red, None),
    # R-27
    (
        Weapons.R_27T__AA_10_Alamo_B____Infra_Red,
        Weapons.R_24T__AA_7_Apex_IR____Infra_Red,
    ),
    (
        Weapons.R_27R__AA_10_Alamo_A____Semi_Act_Rdr,
        Weapons.R_24R__AA_7_Apex_SA____Semi_Act_Rdr,
    ),
    (
        Weapons.R_27ER__AA_10_Alamo_C____Semi_Act_Extended_Range,
        Weapons.R_27R__AA_10_Alamo_A____Semi_Act_Rdr,
    ),
    (
        Weapons.R_27ET__AA_10_Alamo_D____IR_Extended_Range,
        Weapons.R_27T__AA_10_Alamo_B____Infra_Red,
    ),
    # R-33
    (Weapons.R_33__AA_9_Amos____Semi_Act_Rdr, None),
    # R-3
    (Weapons.R_3S, Weapons.R_13M),
    (Weapons.R_3R, Weapons.R_3S),
    # R-40
    (Weapons.R_40R__AA_6_Acrid____Semi_Act_Rdr, None),
    (Weapons.R_40T__AA_6_Acrid____Infra_Red, None),
    # R-55
    (Weapons.R_55, None),
    (Weapons.RS2US, None),
    # R-60
    (Weapons.R_60, Weapons.R_13M1),
    (Weapons.R_60_x_2, Weapons.R_13M1),
    (Weapons.R_60_x_2_, Weapons.R_13M1),
    (Weapons.R_60M, Weapons.R_60),
    (Weapons.APU_60_1M_with_R_60M__AA_8_Aphid____Infra_Red, Weapons.R_60),
    (Weapons.APU_60_2M_with_2_x_R_60M__AA_8_Aphid____Infra_Red, Weapons.R_60M),
    (Weapons.APU_60_2M_with_2_x_R_60M__AA_8_Aphid____Infra_Red_, Weapons.R_60M),
    (Weapons.R_60M_x_2, Weapons.R_60M),
    (Weapons.R_60M_x_2_, Weapons.R_60M),
    # R-73
    (Weapons.R_73__AA_11_Archer____Infra_Red, Weapons.R_60M),
    (Weapons.R_73__AA_11_Archer____Infra_Red_, None),
    # R-77
    (
        Weapons.R_77__AA_12_Adder____Active_Rdr,
        Weapons.R_27ER__AA_10_Alamo_C____Semi_Act_Extended_Range,
    ),
    (Weapons.R_77__AA_12_Adder____Active_Rdr_, None),
    # UK
    # ALARM
    (Weapons.ALARM, None),
    # France
    # BLG-66 Belouga
    (Weapons.AUF2_BLG_66_AC_x_2, Weapons.AUF2_MK_82_x_2),
    (Weapons.BLG_66_AC_Belouga, Weapons.Mk_82),
    (Weapons.BLG_66_Belouga___290kg_CBU__151_Frag_Pen_bomblets, Weapons.Mk_82),
    # HOT-3
    (Weapons.HOT3, None),
    (Weapons.HOT3_, None),
    # Magic 2
    (Weapons.Matra_Magic_II, None),
    (Weapons.R_550_Magic_2, None),
    # Super 530D
    (Weapons.Matra_Super_530D, Weapons.Matra_Magic_II),
    (Weapons.Super_530D, None),
]

WEAPON_FALLBACK_MAP: Dict[Weapon, Optional[Weapon]] = defaultdict(
    lambda: cast(Optional[Weapon], None),
    (
        (Weapon.from_pydcs(a), b if b is None else Weapon.from_pydcs(b))
        for a, b in _WEAPON_FALLBACKS
    ),
)


WEAPON_INTRODUCTION_YEARS = {
    # USA
    # ADM-141 TALD
    Weapon.from_pydcs(Weapons.ADM_141A): 1987,
    Weapon.from_pydcs(Weapons.ADM_141A_): 1987,
    Weapon.from_pydcs(Weapons.ADM_141A_TALD): 1987,
    Weapon.from_pydcs(Weapons.ADM_141B_TALD): 1987,
    # AGM-114K Hellfire
    Weapon.from_pydcs(Weapons.AGM114x2_OH_58): 1993,
    Weapon.from_pydcs(Weapons.AGM_114K): 1993,
    Weapon.from_pydcs(Weapons.AGM_114K___4): 1993,
    # AGM-119 Penguin
    Weapon.from_pydcs(Weapons.AGM_119B_Penguin_ASM): 1972,
    # AGM-122 Sidearm
    Weapon.from_pydcs(Weapons.AGM_122_Sidearm___light_ARM): 1986,
    Weapon.from_pydcs(Weapons.AGM_122_Sidearm): 1986,
    Weapon.from_pydcs(Weapons.AGM_122_Sidearm_): 1986,
    # AGM-154 JSOW
    Weapon.from_pydcs(Weapons.AGM_154A___JSOW_CEB__CBU_type_): 1998,
    Weapon.from_pydcs(Weapons.BRU_55_with_2_x_AGM_154A___JSOW_CEB__CBU_type_): 1998,
    Weapon.from_pydcs(Weapons.BRU_57_with_2_x_AGM_154A___JSOW_CEB__CBU_type_): 1998,
    Weapon.from_pydcs(Weapons.AGM_154B___JSOW_Anti_Armour): 2005,
    Weapon.from_pydcs(Weapons.AGM_154C___JSOW_Unitary_BROACH): 2005,
    Weapon.from_pydcs(Weapons._4_x_AGM_154C___JSOW_Unitary_BROACH): 2005,
    Weapon.from_pydcs(Weapons.BRU_55_with_2_x_AGM_154C___JSOW_Unitary_BROACH): 2005,
    # AGM-45 Shrike
    Weapon.from_pydcs(Weapons.AGM_45A_Shrike_ARM): 1965,
    Weapon.from_pydcs(Weapons.AGM_45B_Shrike_ARM__Imp_): 1970,
    Weapon.from_pydcs(Weapons.LAU_118a_with_AGM_45B_Shrike_ARM__Imp_): 1970,
    # AGM-62 Walleye
    Weapon.from_pydcs(Weapons.AGM_62_Walleye_II___Guided_Weapon_Mk_5__TV_Guided_): 1972,
    # AGM-65 Maverick
    Weapon.from_pydcs(Weapons.LAU_88_AGM_65D_ONE): 1983,
    Weapon.from_pydcs(Weapons.AGM_65E___Maverick_E__Laser_ASM___Lg_Whd_): 1985,
    Weapon.from_pydcs(Weapons.AGM_65K___Maverick_K__CCD_Imp_ASM_): 2007,
    Weapon.from_pydcs(Weapons.LAU_117_AGM_65A): 1972,
    Weapon.from_pydcs(Weapons.LAU_117_AGM_65B): 1972,
    Weapon.from_pydcs(Weapons.LAU_117_with_AGM_65D___Maverick_D__IIR_ASM_): 1986,
    Weapon.from_pydcs(
        Weapons.LAU_117_with_AGM_65E___Maverick_E__Laser_ASM___Lg_Whd_
    ): 1990,
    Weapon.from_pydcs(Weapons.LAU_117_AGM_65F): 1991,
    Weapon.from_pydcs(Weapons.LAU_117_AGM_65G): 1989,
    Weapon.from_pydcs(Weapons.LAU_117_AGM_65H): 2002,
    Weapon.from_pydcs(Weapons.LAU_117_with_AGM_65K___Maverick_K__CCD_Imp_ASM_): 2002,
    Weapon.from_pydcs(Weapons.LAU_117_AGM_65L): 1985,
    Weapon.from_pydcs(Weapons.LAU_88_with_2_x_AGM_65D___Maverick_D__IIR_ASM_): 1983,
    Weapon.from_pydcs(Weapons.LAU_88_with_2_x_AGM_65D___Maverick_D__IIR_ASM__): 1983,
    Weapon.from_pydcs(Weapons.LAU_88_with_3_x_AGM_65D___Maverick_D__IIR_ASM_): 1983,
    Weapon.from_pydcs(Weapons.LAU_88_AGM_65D_ONE): 1983,
    Weapon.from_pydcs(
        Weapons.LAU_88_with_2_x_AGM_65E___Maverick_E__Laser_ASM___Lg_Whd_
    ): 1985,
    Weapon.from_pydcs(
        Weapons.LAU_88_with_2_x_AGM_65E___Maverick_E__Laser_ASM___Lg_Whd__
    ): 1985,
    Weapon.from_pydcs(
        Weapons.LAU_88_with_3_x_AGM_65E___Maverick_E__Laser_ASM___Lg_Whd_
    ): 1985,
    Weapon.from_pydcs(Weapons.LAU_88_AGM_65H): 2007,
    Weapon.from_pydcs(Weapons.LAU_88_AGM_65H_2_L): 2007,
    Weapon.from_pydcs(Weapons.LAU_88_AGM_65H_2_R): 2007,
    Weapon.from_pydcs(Weapons.LAU_88_AGM_65H_3): 2007,
    Weapon.from_pydcs(Weapons.LAU_88_with_2_x_AGM_65K___Maverick_K__CCD_Imp_ASM_): 2007,
    Weapon.from_pydcs(
        Weapons.LAU_88_with_2_x_AGM_65K___Maverick_K__CCD_Imp_ASM__
    ): 2007,
    Weapon.from_pydcs(Weapons.LAU_88_with_3_x_AGM_65K___Maverick_K__CCD_Imp_ASM_): 2007,
    # AGM-84 Harpoon
    Weapon.from_pydcs(Weapons.AGM_84): 1979,
    Weapon.from_pydcs(Weapons.AGM_84A_Harpoon_ASM): 1979,
    Weapon.from_pydcs(Weapons._8_x_AGM_84A_Harpoon_ASM): 1979,
    Weapon.from_pydcs(Weapons.AGM_84D_Harpoon_AShM): 1979,
    Weapon.from_pydcs(
        Weapons.AGM_84E_Harpoon_SLAM__Stand_Off_Land_Attack_Missile_
    ): 1990,
    Weapon.from_pydcs(
        Weapons.AGM_84E_Harpoon_SLAM__Stand_Off_Land_Attack_Missile__
    ): 1990,
    Weapon.from_pydcs(Weapons.AGM_84H_SLAM_ER__Expanded_Response_): 1998,
    # AGM-86 ALCM
    Weapon.from_pydcs(Weapons.AGM_86C_ALCM): 1986,
    Weapon.from_pydcs(Weapons._20_x_AGM_86C_ALCM): 1986,
    Weapon.from_pydcs(Weapons._8_x_AGM_86C_ALCM): 1986,
    Weapon.from_pydcs(Weapons._6_x_AGM_86C_ALCM_on_MER): 1986,
    # AGM-88 HARM
    Weapon.from_pydcs(Weapons.AGM_88C_HARM___High_Speed_Anti_Radiation_Missile): 1983,
    Weapon.from_pydcs(Weapons.AGM_88C_HARM___High_Speed_Anti_Radiation_Missile_): 1983,
    # for future reference: 1983 is the A model IOC. B model in 1986 and C model in 1994.
    # AIM-120 AMRAAM
    Weapon.from_pydcs(Weapons.AIM_120B_AMRAAM___Active_Rdr_AAM): 1994,
    Weapon.from_pydcs(Weapons.AIM_120C_5_AMRAAM___Active_Rdr_AAM): 1996,
    Weapon.from_pydcs(Weapons.LAU_115_2_LAU_127_AIM_120B): 1994,
    Weapon.from_pydcs(
        Weapons.LAU_115_with_1_x_LAU_127_AIM_120B_AMRAAM___Active_Rdr_AAM
    ): 1994,
    Weapon.from_pydcs(Weapons.LAU_115_2_LAU_127_AIM_120C): 1996,
    Weapon.from_pydcs(
        Weapons.LAU_115_with_1_x_LAU_127_AIM_120C_5_AMRAAM___Active_Rdr_AAM
    ): 1996,
    # AIM-54 Phoenix
    Weapon.from_pydcs(Weapons.AIM_54A_Mk47): 1974,
    Weapon.from_pydcs(Weapons.AIM_54A_Mk47_): 1974,
    Weapon.from_pydcs(Weapons.AIM_54A_Mk47__): 1974,
    Weapon.from_pydcs(Weapons.AIM_54A_Mk60): 1974,
    Weapon.from_pydcs(Weapons.AIM_54A_Mk60_): 1974,
    Weapon.from_pydcs(Weapons.AIM_54A_Mk60__): 1974,
    Weapon.from_pydcs(Weapons.AIM_54C_Mk47_Phoenix_IN__Semi_Active_Radar): 1974,
    Weapon.from_pydcs(Weapons.AIM_54C_Mk47): 1974,
    Weapon.from_pydcs(Weapons.AIM_54C_Mk47_): 1974,
    Weapon.from_pydcs(Weapons.AIM_54C_Mk47__): 1974,
    # AIM-7 Sparrow
    Weapon.from_pydcs(Weapons.AIM_7E_Sparrow_Semi_Active_Radar): 1963,
    Weapon.from_pydcs(Weapons.AIM_7F_Sparrow_Semi_Active_Radar): 1976,
    Weapon.from_pydcs(Weapons.AIM_7F_): 1976,
    Weapon.from_pydcs(Weapons.AIM_7F): 1976,
    Weapon.from_pydcs(Weapons.AIM_7M): 1982,
    Weapon.from_pydcs(Weapons.AIM_7M_): 1982,
    Weapon.from_pydcs(Weapons.LAU_115_with_AIM_7M_Sparrow_Semi_Active_Radar): 1982,
    Weapon.from_pydcs(Weapons.AIM_7MH): 1987,
    Weapon.from_pydcs(Weapons.AIM_7MH_): 1987,
    Weapon.from_pydcs(Weapons.LAU_115C_with_AIM_7MH_Sparrow_Semi_Active_Radar): 1987,
    Weapon.from_pydcs(Weapons.LAU_115C_with_AIM_7E_Sparrow_Semi_Active_Radar): 1963,
    Weapon.from_pydcs(Weapons.LAU_115C_with_AIM_7F_Sparrow_Semi_Active_Radar): 1976,
    Weapon.from_pydcs(Weapons.LAU_115C_with_AIM_7MH_Sparrow_Semi_Active_Radar): 1987,
    # AIM-9 Sidewinder
    Weapon.from_pydcs(Weapons.LAU_7_with_AIM_9B_Sidewinder_IR_AAM): 1956,
    Weapon.from_pydcs(Weapons.LAU_7_with_2_x_AIM_9B_Sidewinder_IR_AAM): 1956,
    Weapon.from_pydcs(Weapons.AIM_9L_Sidewinder_IR_AAM): 1977,
    Weapon.from_pydcs(Weapons.AIM_9M_Sidewinder_IR_AAM): 1982,
    Weapon.from_pydcs(Weapons.AIM_9P5_Sidewinder_IR_AAM): 1980,
    Weapon.from_pydcs(Weapons.AIM_9P_Sidewinder_IR_AAM): 1978,
    Weapon.from_pydcs(Weapons.AIM_9X_Sidewinder_IR_AAM): 2003,
    Weapon.from_pydcs(Weapons.LAU_105_1_AIM_9L_L): 1977,
    Weapon.from_pydcs(Weapons.LAU_105_1_AIM_9L_R): 1977,
    Weapon.from_pydcs(Weapons.LAU_105_1_AIM_9M_L): 1982,
    Weapon.from_pydcs(Weapons.LAU_105_1_AIM_9M_R): 1982,
    Weapon.from_pydcs(Weapons.LAU_105_2_AIM_9L): 1977,
    Weapon.from_pydcs(Weapons.LAU_105_2_AIM_9P5): 1980,
    Weapon.from_pydcs(Weapons.LAU_105_with_2_x_AIM_9M_Sidewinder_IR_AAM): 1982,
    Weapon.from_pydcs(Weapons.LAU_105_with_2_x_AIM_9P_Sidewinder_IR_AAM): 1978,
    Weapon.from_pydcs(Weapons.LAU_115_2_LAU_127_AIM_9L): 1977,
    Weapon.from_pydcs(Weapons.LAU_115_2_LAU_127_AIM_9M): 1982,
    Weapon.from_pydcs(Weapons.LAU_115_2_LAU_127_AIM_9X): 2003,
    Weapon.from_pydcs(Weapons.LAU_115_LAU_127_AIM_9L): 1977,
    Weapon.from_pydcs(Weapons.LAU_115_LAU_127_AIM_9M): 1982,
    Weapon.from_pydcs(Weapons.LAU_115_LAU_127_AIM_9X): 2003,
    Weapon.from_pydcs(Weapons.LAU_127_AIM_9L): 1977,
    Weapon.from_pydcs(Weapons.LAU_127_AIM_9M): 1982,
    Weapon.from_pydcs(Weapons.LAU_127_AIM_9X): 2003,
    Weapon.from_pydcs(Weapons.LAU_138_AIM_9L): 1977,
    Weapon.from_pydcs(Weapons.LAU_138_AIM_9M): 1982,
    Weapon.from_pydcs(Weapons.LAU_7_AIM_9L): 1977,
    Weapon.from_pydcs(Weapons.LAU_7_AIM_9M): 1982,
    Weapon.from_pydcs(Weapons.LAU_7_with_AIM_9M_Sidewinder_IR_AAM): 1982,
    Weapon.from_pydcs(Weapons.LAU_7_with_AIM_9P5_Sidewinder_IR_AAM): 1980,
    Weapon.from_pydcs(Weapons.LAU_7_with_AIM_9P_Sidewinder_IR_AAM): 1978,
    Weapon.from_pydcs(Weapons.LAU_7_with_AIM_9X_Sidewinder_IR_AAM): 2003,
    Weapon.from_pydcs(Weapons.LAU_7_with_2_x_AIM_9L_Sidewinder_IR_AAM): 1977,
    Weapon.from_pydcs(Weapons.LAU_7_with_2_x_AIM_9M_Sidewinder_IR_AAM): 1982,
    Weapon.from_pydcs(Weapons.LAU_7_with_2_x_AIM_9P5_Sidewinder_IR_AAM): 1980,
    Weapon.from_pydcs(Weapons.LAU_7_with_2_x_AIM_9P_Sidewinder_IR_AAM): 1978,
    # ALQ ECM Pods
    Weapon.from_pydcs(Weapons.ALQ_131___ECM_Pod): 1970,
    Weapon.from_pydcs(Weapons.ALQ_184): 1989,
    Weapon.from_pydcs(Weapons.AN_ALQ_164_DECM_Pod): 1984,
    # TGP Pods
    Weapon.from_pydcs(Weapons.AN_AAQ_28_LITENING___Targeting_Pod): 1995,
    Weapon.from_pydcs(Weapons.AN_AAQ_28_LITENING___Targeting_Pod_): 1995,
    Weapon.from_pydcs(Weapons.AN_ASQ_228_ATFLIR___Targeting_Pod): 1993,
    Weapon.from_pydcs(
        Weapons.AN_ASQ_173_Laser_Spot_Tracker_Strike_CAMera__LST_SCAM_
    ): 1993,
    Weapon.from_pydcs(Weapons.AWW_13_DATALINK_POD): 1967,
    Weapon.from_pydcs(Weapons.LANTIRN_Targeting_Pod): 1985,
    Weapon.from_pydcs(Weapons.Lantirn_F_16): 1985,
    Weapon.from_pydcs(Weapons.Lantirn_Target_Pod): 1985,
    Weapon.from_pydcs(Weapons.Pavetack_F_111): 1982,
    # BLU-107
    Weapon.from_pydcs(Weapons.BLU_107___440lb_Anti_Runway_Penetrator_Bomb): 1983,
    Weapon.from_pydcs(
        Weapons.MER6_with_6_x_BLU_107___440lb_Anti_Runway_Penetrator_Bombs
    ): 1983,
    # GBU-10 LGB
    Weapon.from_pydcs(Weapons.DIS_GBU_10): 1976,
    Weapon.from_pydcs(Weapons.GBU_10): 1976,
    Weapon.from_pydcs(Weapons.BRU_42_with_2_x_GBU_10___2000lb_Laser_Guided_Bombs): 1976,
    Weapon.from_pydcs(Weapons.GBU_10___2000lb_Laser_Guided_Bomb): 1976,
    # GBU-12 LGB
    Weapon.from_pydcs(Weapons.AUF2_GBU_12_x_2): 1976,
    Weapon.from_pydcs(Weapons.BRU_33_with_2_x_GBU_12___500lb_Laser_Guided_Bomb): 1976,
    Weapon.from_pydcs(Weapons.BRU_42_3_GBU_12): 1976,
    Weapon.from_pydcs(Weapons.DIS_GBU_12): 1976,
    Weapon.from_pydcs(Weapons.DIS_GBU_12_DUAL_GDJ_II19_L): 1976,
    Weapon.from_pydcs(Weapons.DIS_GBU_12_DUAL_GDJ_II19_R): 1976,
    Weapon.from_pydcs(Weapons.GBU_12): 1976,
    Weapon.from_pydcs(Weapons.GBU_12): 1976,
    Weapon.from_pydcs(Weapons.TER_9A_with_2_x_GBU_12___500lb_Laser_Guided_Bomb): 1976,
    Weapon.from_pydcs(Weapons.TER_9A_with_2_x_GBU_12___500lb_Laser_Guided_Bomb_): 1976,
    Weapon.from_pydcs(Weapons._2_GBU_12): 1976,
    Weapon.from_pydcs(Weapons._2_GBU_12_): 1976,
    Weapon.from_pydcs(Weapons._3_GBU_12): 1976,
    # GBU-16 LGB
    Weapon.from_pydcs(Weapons.BRU_33_with_2_x_GBU_16___1000lb_Laser_Guided_Bomb): 1976,
    Weapon.from_pydcs(Weapons.DIS_GBU_16): 1976,
    Weapon.from_pydcs(Weapons.GBU_16): 1976,
    Weapon.from_pydcs(Weapons.GBU_16___1000lb_Laser_Guided_Bomb): 1976,
    Weapon.from_pydcs(Weapons._2_GBU_16): 1976,
    Weapon.from_pydcs(Weapons._2_GBU_16_): 1976,
    Weapon.from_pydcs(Weapons._3_GBU_16): 1976,
    Weapon.from_pydcs(Weapons.BRU_42_with_3_x_GBU_16___1000lb_Laser_Guided_Bombs): 1976,
    # GBU-24 LGB
    Weapon.from_pydcs(Weapons.GBU_24): 1986,
    Weapon.from_pydcs(Weapons.GBU_24_Paveway_III___2000lb_Laser_Guided_Bomb): 1986,
    Weapon.from_pydcs(Weapons.GBU_24_Paveway_III___2000lb_Laser_Guided_Bomb_): 1986,
    # GBU-27 LGB
    Weapon.from_pydcs(Weapons.GBU_27___2000lb_Laser_Guided_Penetrator_Bomb): 1991,
    Weapon.from_pydcs(
        Weapons.BRU_42_with_2_x_GBU_27___2000lb_Laser_Guided_Penetrator_Bombs
    ): 1991,
    # GBU-28
    Weapon.from_pydcs(Weapons.GBU_28___5000lb_Laser_Guided_Penetrator_Bomb): 1991,
    # GBU-31 JDAM
    Weapon.from_pydcs(Weapons.GBU_31V3B_8): 2001,
    Weapon.from_pydcs(Weapons.GBU_31_8): 2001,
    Weapon.from_pydcs(Weapons.GBU_31_V_1_B___JDAM__2000lb_GPS_Guided_Bomb): 2001,
    Weapon.from_pydcs(Weapons.GBU_31_V_2_B___JDAM__2000lb_GPS_Guided_Bomb): 2001,
    Weapon.from_pydcs(
        Weapons.GBU_31_V_3_B___JDAM__2000lb_GPS_Guided_Penetrator_Bomb
    ): 2001,
    Weapon.from_pydcs(
        Weapons.GBU_31_V_4_B___JDAM__2000lb_GPS_Guided_Penetrator_Bomb
    ): 2001,
    # GBU-32 JDAM
    Weapon.from_pydcs(Weapons.GBU_32_V_2_B___JDAM__1000lb_GPS_Guided_Bomb): 2002,
    # GBU-38 JDAM
    Weapon.from_pydcs(
        Weapons.BRU_55_with_2_x_GBU_38___JDAM__500lb_GPS_Guided_Bomb
    ): 2005,
    Weapon.from_pydcs(
        Weapons.BRU_57_with_2_x_GBU_38___JDAM__500lb_GPS_Guided_Bomb
    ): 2005,
    Weapon.from_pydcs(Weapons.GBU_38___JDAM__500lb_GPS_Guided_Bomb): 2005,
    Weapon.from_pydcs(Weapons.GBU_38_16): 2005,
    Weapon.from_pydcs(Weapons._2_GBU_38): 2005,
    Weapon.from_pydcs(Weapons._2_GBU_38_): 2005,
    Weapon.from_pydcs(Weapons._3_GBU_38): 2005,
    # GBU-54 LJDAM
    Weapon.from_pydcs(Weapons.GBU_54B___LJDAM__500lb_Laser__GPS_Guided_Bomb_LD): 2008,
    Weapon.from_pydcs(Weapons._2_GBU_54_V_1_B): 2008,
    Weapon.from_pydcs(Weapons._2_GBU_54_V_1_B_): 2008,
    Weapon.from_pydcs(Weapons._3_GBU_54_V_1_B): 2008,
    # CBU-52
    Weapon.from_pydcs(Weapons.CBU_52B___220_x_HE_Frag_bomblets): 1970,
    # CBU-87 CEM
    Weapon.from_pydcs(Weapons.CBU_87___202_x_CEM_Cluster_Bomb): 1986,
    Weapon.from_pydcs(Weapons.TER_9A_with_2_x_CBU_87___202_x_CEM_Cluster_Bomb): 1986,
    Weapon.from_pydcs(Weapons.TER_9A_with_2_x_CBU_87___202_x_CEM_Cluster_Bomb_): 1986,
    Weapon.from_pydcs(Weapons.TER_9A_with_3_x_CBU_87___202_x_CEM_Cluster_Bomb): 1986,
    # CBU-97
    Weapon.from_pydcs(Weapons.CBU_97___10_x_SFW_Cluster_Bomb): 1992,
    Weapon.from_pydcs(Weapons.TER_9A_with_2_x_CBU_97___10_x_SFW_Cluster_Bomb): 1992,
    Weapon.from_pydcs(Weapons.TER_9A_with_2_x_CBU_97___10_x_SFW_Cluster_Bomb_): 1992,
    Weapon.from_pydcs(Weapons.TER_9A_with_3_x_CBU_97___10_x_SFW_Cluster_Bomb): 1992,
    # CBU-99
    Weapon.from_pydcs(
        Weapons.BRU_33_with_2_x_CBU_99___490lbs__247_x_HEAT_Bomblets
    ): 1968,
    Weapon.from_pydcs(
        Weapons.BRU_33_with_2_x_CBU_99___490lbs__247_x_HEAT_Bomblets
    ): 1968,
    Weapon.from_pydcs(
        Weapons.BRU_33_with_2_x_CBU_99___490lbs__247_x_HEAT_Bomblets
    ): 1968,
    Weapon.from_pydcs(Weapons.DIS_MK_20): 1968,
    Weapon.from_pydcs(Weapons.DIS_MK_20_DUAL_GDJ_II19_L): 1968,
    Weapon.from_pydcs(Weapons.DIS_MK_20_DUAL_GDJ_II19_R): 1968,
    Weapon.from_pydcs(
        Weapons.HSAB_with_9_x_Mk_20_Rockeye___490lbs_CBUs__247_x_HEAT_Bomblets
    ): 1968,
    Weapon.from_pydcs(Weapons.MAK79_2_MK_20): 1968,
    Weapon.from_pydcs(Weapons.MAK79_2_MK_20_): 1968,
    Weapon.from_pydcs(Weapons.MAK79_MK_20): 1968,
    Weapon.from_pydcs(Weapons.MAK79_MK_20_): 1968,
    Weapon.from_pydcs(
        Weapons.MER6_with_6_x_Mk_20_Rockeye___490lbs_CBUs__247_x_HEAT_Bomblets
    ): 1968,
    Weapon.from_pydcs(Weapons.Mk_20): 1968,
    Weapon.from_pydcs(Weapons.Mk_20_Rockeye___490lbs_CBU__247_x_HEAT_Bomblets): 1968,
    Weapon.from_pydcs(Weapons.Mk_20_18): 1968,
    Weapon.from_pydcs(
        Weapons._6_x_Mk_20_Rockeye___490lbs_CBUs__247_x_HEAT_Bomblets
    ): 1968,
    Weapon.from_pydcs(Weapons._2_MK_20): 1968,
    Weapon.from_pydcs(Weapons._2_MK_20_): 1968,
    Weapon.from_pydcs(Weapons._2_MK_20__): 1968,
    Weapon.from_pydcs(Weapons._2_MK_20___): 1968,
    Weapon.from_pydcs(Weapons._2_MK_20____): 1968,
    Weapon.from_pydcs(Weapons._2_MK_20_____): 1968,
    Weapon.from_pydcs(Weapons._2_Mk_20_Rockeye): 1968,
    Weapon.from_pydcs(Weapons._2_Mk_20_Rockeye_): 1968,
    Weapon.from_pydcs(
        Weapons.MER2_with_2_x_Mk_20_Rockeye___490lbs_CBUs__247_x_HEAT_Bomblets
    ): 1968,
    # CBU-103
    Weapon.from_pydcs(Weapons.BRU_57_with_2_x_CBU_103___202_x_CEM__CBU_with_WCMD): 2000,
    Weapon.from_pydcs(Weapons.CBU_103___202_x_CEM__CBU_with_WCMD): 2000,
    # CBU-105
    Weapon.from_pydcs(Weapons.BRU_57_with_2_x_CBU_105___10_x_SFW__CBU_with_WCMD): 2000,
    Weapon.from_pydcs(Weapons.CBU_105___10_x_SFW__CBU_with_WCMD): 2000,
    # APKWS
    Weapon.from_pydcs(
        Weapons.LAU_131_pod___7_x_2_75_Hydra__Laser_Guided_Rkts_M151__HE_APKWS
    ): 2016,
    Weapon.from_pydcs(
        Weapons.LAU_131_pod___7_x_2_75_Hydra__Laser_Guided_Rkts_M282__MPP_APKWS
    ): 2016,
    Weapon.from_pydcs(
        Weapons.BRU_42_with_3_x_LAU_131_pods___7_x_2_75_Hydra__Laser_Guided_Rkts_M151__HE_APKWS
    ): 2016,
    Weapon.from_pydcs(
        Weapons.BRU_42_with_3_x_LAU_131_pods___7_x_2_75_Hydra__Laser_Guided_Rkts_M282__MPP_APKWS
    ): 2016,
    # Russia
    # KAB-1500
    Weapon.from_pydcs(Weapons.KAB_1500Kr___1500kg_TV_Guided_Bomb): 1985,
    Weapon.from_pydcs(Weapons.KAB_1500L___1500kg_Laser_Guided_Bomb): 1995,
    Weapon.from_pydcs(
        Weapons.KAB_1500LG_Pr___1500kg_Laser_Guided_Penetrator_Bomb
    ): 1990,
    # KAB-500
    Weapon.from_pydcs(Weapons.KAB_500Kr___500kg_TV_Guided_Bomb): 1980,
    Weapon.from_pydcs(Weapons.KAB_500LG___500kg_Laser_Guided_Bomb): 1995,
    Weapon.from_pydcs(Weapons.KAB_500S___500kg_GPS_Guided_Bomb): 2000,
    # Kh Series
    Weapon.from_pydcs(
        Weapons.Kh_22__AS_4_Kitchen____1000kg__AShM__IN__Act_Pas_Rdr
    ): 1962,
    Weapon.from_pydcs(
        Weapons.Kh_23L_Grom__AS_7_Kerry____286kg__ASM__Laser_Guided
    ): 1975,
    Weapon.from_pydcs(Weapons.Kh_25ML__AS_10_Karen____300kg__ASM__Semi_Act_Laser): 1975,
    Weapon.from_pydcs(
        Weapons.Kh_25ML__AS_10_Karen____300kg__ASM__Semi_Act_Laser_
    ): 1975,
    Weapon.from_pydcs(
        Weapons.Kh_25ML__AS_10_Karen____300kg__ASM__Semi_Act_Laser__
    ): 1975,
    Weapon.from_pydcs(Weapons.Kh_25MP__AS_12_Kegler____320kg__ARM__Pas_Rdr): 1975,
    Weapon.from_pydcs(
        Weapons.Kh_25MPU__Updated_AS_12_Kegler____320kg__ARM__IN__Pas_Rdr
    ): 1980,
    Weapon.from_pydcs(
        Weapons.Kh_25MPU__Updated_AS_12_Kegler____320kg__ARM__IN__Pas_Rdr_
    ): 1980,
    Weapon.from_pydcs(
        Weapons.Kh_25MPU__Updated_AS_12_Kegler____320kg__ARM__IN__Pas_Rdr__
    ): 1980,
    Weapon.from_pydcs(
        Weapons.Kh_25MR__AS_10_Karen____300kg__ASM__10km__RC_Guided
    ): 1975,
    Weapon.from_pydcs(Weapons.Kh_25MR__AS_10_Karen____300kg__ASM__RC_Guided): 1975,
    Weapon.from_pydcs(Weapons.Kh_28__AS_9_Kyle____720kg__ARM__Pas_Rdr): 1973,
    Weapon.from_pydcs(Weapons.Kh_29L__AS_14_Kedge____657kg__ASM__Semi_Act_Laser): 1980,
    Weapon.from_pydcs(Weapons.Kh_29L__AS_14_Kedge____657kg__ASM__Semi_Act_Laser_): 1980,
    Weapon.from_pydcs(
        Weapons.Kh_29L__AS_14_Kedge____657kg__ASM__Semi_Act_Laser__
    ): 1980,
    Weapon.from_pydcs(Weapons.Kh_29T__AS_14_Kedge____670kg__ASM__TV_Guided): 1980,
    Weapon.from_pydcs(Weapons.Kh_29T__AS_14_Kedge____670kg__ASM__TV_Guided_): 1980,
    Weapon.from_pydcs(Weapons.Kh_29T__AS_14_Kedge____670kg__ASM__TV_Guided__): 1980,
    Weapon.from_pydcs(Weapons.Kh_31A__AS_17_Krypton____610kg__AShM__IN__Act_Rdr): 1980,
    Weapon.from_pydcs(Weapons.Kh_31A__AS_17_Krypton____610kg__AShM__IN__Act_Rdr_): 1980,
    Weapon.from_pydcs(
        Weapons.Kh_31A__AS_17_Krypton____610kg__AShM__IN__Act_Rdr__
    ): 1980,
    Weapon.from_pydcs(Weapons.Kh_31P__AS_17_Krypton____600kg__ARM__IN__Pas_Rdr): 1980,
    Weapon.from_pydcs(Weapons.Kh_31P__AS_17_Krypton____600kg__ARM__IN__Pas_Rdr_): 1980,
    Weapon.from_pydcs(Weapons.Kh_31P__AS_17_Krypton____600kg__ARM__IN__Pas_Rdr__): 1980,
    Weapon.from_pydcs(Weapons.Kh_35__AS_20_Kayak____520kg__AShM__IN__Act_Rdr): 2003,
    Weapon.from_pydcs(Weapons.Kh_35__AS_20_Kayak____520kg__AShM__IN__Act_Rdr_): 2003,
    Weapon.from_pydcs(
        Weapons._6_x_Kh_35__AS_20_Kayak____520kg__AShM__IN__Act_Rdr
    ): 2003,
    Weapon.from_pydcs(
        Weapons.Kh_41__SS_N_22_Sunburn____4500kg__AShM__IN__Act_Rdr
    ): 1984,
    Weapon.from_pydcs(Weapons.Kh_58U__AS_11_Kilter____640kg__ARM__IN__Pas_Rdr): 1985,
    Weapon.from_pydcs(Weapons.Kh_58U__AS_11_Kilter____640kg__ARM__IN__Pas_Rdr_): 1985,
    Weapon.from_pydcs(Weapons.Kh_59M__AS_18_Kazoo____930kg__ASM__IN): 1990,
    Weapon.from_pydcs(Weapons.Kh_65__AS_15B_Kent____1250kg__ASM__IN__MCC): 1992,
    Weapon.from_pydcs(Weapons._6_x_Kh_65__AS_15B_Kent____1250kg__ASM__IN__MCC): 1992,
    Weapon.from_pydcs(Weapons._8_x_Kh_65__AS_15B_Kent____1250kg__ASM__IN__MCC): 1992,
    Weapon.from_pydcs(Weapons.Kh_66_Grom__21__APU_68): 1968,
    # ECM
    Weapon.from_pydcs(Weapons.L175V_Khibiny_ECM_pod): 1982,
    # R-13
    Weapon.from_pydcs(Weapons.R_13M): 1961,
    Weapon.from_pydcs(Weapons.R_13M1): 1965,
    # R-24
    Weapon.from_pydcs(Weapons.R_24R__AA_7_Apex_SA____Semi_Act_Rdr): 1981,
    Weapon.from_pydcs(Weapons.R_24T__AA_7_Apex_IR____Infra_Red): 1981,
    # R-27
    Weapon.from_pydcs(Weapons.R_27ER__AA_10_Alamo_C____Semi_Act_Extended_Range): 1983,
    Weapon.from_pydcs(Weapons.R_27ET__AA_10_Alamo_D____IR_Extended_Range): 1986,
    Weapon.from_pydcs(Weapons.R_27R__AA_10_Alamo_A____Semi_Act_Rdr): 1983,
    Weapon.from_pydcs(Weapons.R_27T__AA_10_Alamo_B____Infra_Red): 1983,
    # R-33
    Weapon.from_pydcs(Weapons.R_33__AA_9_Amos____Semi_Act_Rdr): 1981,
    # R-3
    Weapon.from_pydcs(Weapons.R_3R): 1966,
    Weapon.from_pydcs(Weapons.R_3S): 1962,
    # R-40
    Weapon.from_pydcs(Weapons.R_40R__AA_6_Acrid____Semi_Act_Rdr): 1976,
    Weapon.from_pydcs(Weapons.R_40T__AA_6_Acrid____Infra_Red): 1976,
    # R-55
    Weapon.from_pydcs(Weapons.R_55): 1957,
    Weapon.from_pydcs(Weapons.RS2US): 1957,
    # R-60
    Weapon.from_pydcs(Weapons.R_60): 1973,
    Weapon.from_pydcs(Weapons.R_60_x_2): 1973,
    Weapon.from_pydcs(Weapons.R_60_x_2_): 1973,
    Weapon.from_pydcs(Weapons.APU_60_1M_with_R_60M__AA_8_Aphid____Infra_Red): 1982,
    Weapon.from_pydcs(Weapons.R_60M): 1982,
    Weapon.from_pydcs(Weapons.R_60M__AA_8_Aphid____Infra_Red): 1982,
    Weapon.from_pydcs(Weapons.APU_60_2M_with_2_x_R_60M__AA_8_Aphid____Infra_Red): 1982,
    Weapon.from_pydcs(Weapons.APU_60_2M_with_2_x_R_60M__AA_8_Aphid____Infra_Red_): 1982,
    Weapon.from_pydcs(Weapons.R_60M_x_2): 1982,
    Weapon.from_pydcs(Weapons.R_60M_x_2_): 1982,
    # R-73
    Weapon.from_pydcs(Weapons.R_73__AA_11_Archer____Infra_Red): 1984,
    Weapon.from_pydcs(Weapons.R_73__AA_11_Archer____Infra_Red_): 1984,
    # R-77
    Weapon.from_pydcs(Weapons.R_77__AA_12_Adder____Active_Rdr): 2002,
    Weapon.from_pydcs(Weapons.R_77__AA_12_Adder____Active_Rdr_): 2002,
    # UK
    # ALARM
    Weapon.from_pydcs(Weapons.ALARM): 1990,
    # France
    # BLG-66 Belouga
    Weapon.from_pydcs(Weapons.AUF2_BLG_66_AC_x_2): 1979,
    Weapon.from_pydcs(Weapons.BLG_66_AC_Belouga): 1979,
    Weapon.from_pydcs(Weapons.BLG_66_Belouga___290kg_CBU__151_Frag_Pen_bomblets): 1979,
    # HOT-3
    Weapon.from_pydcs(Weapons.HOT3): 1998,
    Weapon.from_pydcs(Weapons.HOT3_): 1998,
    # Magic 2
    Weapon.from_pydcs(Weapons.Matra_Magic_II): 1986,
    Weapon.from_pydcs(Weapons.R_550_Magic_2): 1986,
    # Super 530D
    Weapon.from_pydcs(Weapons.Matra_Super_530D): 1988,
    Weapon.from_pydcs(Weapons.Super_530D): 1988,
}<|MERGE_RESOLUTION|>--- conflicted
+++ resolved
@@ -158,14 +158,10 @@
         Weapons.AGM_62_Walleye_II___Guided_Weapon_Mk_5__TV_Guided_,
     ),  # doesn't exist on any aircraft yet
     (Weapons.AGM_154B___JSOW_Anti_Armour, Weapons.CBU_105___10_x_SFW__CBU_with_WCMD),
-<<<<<<< HEAD
-    (Weapons.AGM_154C___JSOW_Unitary_BROACH, Weapons.GBU_12),
-=======
     (
         Weapons.AGM_154C___JSOW_Unitary_BROACH,
         Weapons.AGM_62_Walleye_II___Guided_Weapon_Mk_5__TV_Guided_,
     ),
->>>>>>> 39b9a7f0
     (
         Weapons.BRU_55_with_2_x_AGM_154C___JSOW_Unitary_BROACH,
         Weapons.AGM_62_Walleye_II___Guided_Weapon_Mk_5__TV_Guided_,
