import json
from datetime import datetime
from enum import Enum
from pathlib import Path
from typing import Dict, List, Optional, Tuple, Type, Union

from dcs.countries import country_dict
from dcs.helicopters import (
    AH_1W,
    AH_64A,
    AH_64D,
    CH_47D,
    CH_53E,
    HelicopterType,
    Ka_50,
    Mi_24V,
    Mi_26,
    Mi_28N,
    Mi_8MT,
    OH_58D,
    SA342L,
    SA342M,
    SA342Minigun,
    SA342Mistral,
    SH_60B,
    UH_1H,
    UH_60A,
    helicopter_map,
)
from dcs.mapping import Point

# mypy can't resolve these if they're wildcard imports for some reason.
from dcs.planes import (
    AJS37,
    AV8BNA,
    A_10A,
    A_10C,
    A_10C_2,
    A_20G,
    A_50,
    An_26B,
    An_30M,
    B_17G,
    B_1B,
    B_52H,
    Bf_109K_4,
    C_101CC,
    C_130,
    C_17A,
    E_3A,
    E_2C,
    FA_18C_hornet,
    FW_190A8,
    FW_190D9,
    F_117A,
    F_14A_135_GR,
    F_14B,
    F_15C,
    F_15E,
    F_16A,
    F_16C_50,
    F_4E,
    F_5E_3,
    F_86F_Sabre,
    IL_76MD,
    IL_78M,
    JF_17,
    J_11A,
    Ju_88A4,
    KC130,
    KC_135,
    KC135MPRS,
    KJ_2000,
    L_39ZA,
    MQ_9_Reaper,
    M_2000C,
    MiG_15bis,
    MiG_19P,
    MiG_21Bis,
    MiG_23MLD,
    MiG_25PD,
    MiG_27K,
    MiG_29A,
    MiG_29G,
    MiG_29S,
    MiG_31,
    Mirage_2000_5,
    P_47D_30,
    P_47D_30bl1,
    P_47D_40,
    P_51D,
    P_51D_30_NA,
    RQ_1A_Predator,
    S_3B,
    S_3B_Tanker,
    SpitfireLFMkIX,
    SpitfireLFMkIXCW,
    Su_17M4,
    Su_24M,
    Su_24MR,
    Su_25,
    Su_25T,
    Su_27,
    Su_30,
    Su_33,
    Su_34,
    Tornado_GR4,
    Tornado_IDS,
    Tu_160,
    Tu_22M3,
    Tu_95MS,
    WingLoong_I,
    Yak_40,
    plane_map,
    I_16,
    Tu_142,
)
from dcs.ships import (
    Boat_Armed_Hi_speed,
    Bulker_Yakushev,
    CVN_71_Theodore_Roosevelt,
    CVN_72_Abraham_Lincoln,
    CVN_73_George_Washington,
    CVN_74_John_C__Stennis,
    CVN_75_Harry_S__Truman,
    CV_1143_5_Admiral_Kuznetsov,
    CV_1143_5_Admiral_Kuznetsov_2017,
    Cargo_Ivanov,
    LHA_1_Tarawa,
    Tanker_Elnya_160,
    ship_map,
)
from dcs.task import (
    AWACS,
    AntishipStrike,
    CAP,
    CAS,
    CargoTransportation,
    Embarking,
    Escort,
    FighterSweep,
    GroundAttack,
    Intercept,
    MainTask,
    Nothing,
    PinpointStrike,
    Reconnaissance,
    Refueling,
    SEAD,
    Task,
    Transport,
    RunwayAttack,
)
from dcs.terrain.terrain import Airport
from dcs.unit import Ship, Unit, Vehicle
from dcs.unitgroup import ShipGroup, StaticGroup
from dcs.unittype import FlyingType, ShipType, UnitType, VehicleType
from dcs.vehicles import (
    AirDefence,
    Armor,
    Artillery,
    Carriage,
    Infantry,
    Unarmed,
    vehicle_map,
)

import pydcs_extensions.frenchpack.frenchpack as frenchpack
import pydcs_extensions.highdigitsams.highdigitsams as highdigitsams

# PATCH pydcs data with MODS
from game.factions.faction_loader import FactionLoader
from pydcs_extensions.a4ec.a4ec import A_4E_C
from pydcs_extensions.f22a.f22a import F_22A
from pydcs_extensions.hercules.hercules import Hercules
from pydcs_extensions.mb339.mb339 import MB_339PAN
from pydcs_extensions.su57.su57 import Su_57

UNITINFOTEXT_PATH = Path("./resources/units/unit_info_text.json")

plane_map["A-4E-C"] = A_4E_C
plane_map["F-22A"] = F_22A
plane_map["MB-339PAN"] = MB_339PAN
plane_map["Su-57"] = Su_57
plane_map["Hercules"] = Hercules

vehicle_map["FieldHL"] = frenchpack._FIELD_HIDE
vehicle_map["HARRIERH"] = frenchpack._FIELD_HIDE_SMALL
vehicle_map["SMOKESAM"] = frenchpack.SMOKE_SAM_IR
vehicle_map["SmokeD1"] = frenchpack.SmokeD1
vehicle_map["SmokeD3"] = frenchpack.SmokeD3
vehicle_map["AMX10RCR"] = frenchpack.AMX_10RCR
vehicle_map["SEPAR"] = frenchpack.AMX_10RCR_SEPAR
vehicle_map["ERC"] = frenchpack.ERC_90
vehicle_map["M120"] = frenchpack.MO_120_RT
vehicle_map["AA20"] = frenchpack._53T2
vehicle_map["TRM2000"] = frenchpack.TRM_2000
vehicle_map["TRM2000_Citerne"] = frenchpack.TRM_2000_Fuel
vehicle_map["TRM2000_AA20"] = frenchpack.TRM_2000_53T2
vehicle_map["TRMMISTRAL"] = frenchpack.TRM_2000_PAMELA
vehicle_map["VABH"] = frenchpack.VAB_MEDICAL
vehicle_map["VAB_RADIO"] = frenchpack.VAB
vehicle_map["VAB_50"] = frenchpack.VAB__50
vehicle_map["VIB_VBR"] = frenchpack.VAB_T20_13
vehicle_map["VAB_HOT"] = frenchpack.VAB_MEPHISTO
vehicle_map["VAB_MORTIER"] = frenchpack.VAB_MORTIER
vehicle_map["VBL50"] = frenchpack.VBL__50
vehicle_map["VBLANF1"] = frenchpack.VBL_AANF1
vehicle_map["VBL-radio"] = frenchpack.VBL
vehicle_map["VBAE"] = frenchpack.VBAE_CRAB
vehicle_map["VBAE_MMP"] = frenchpack.VBAE_CRAB_MMP
vehicle_map["AMX-30B2"] = frenchpack.AMX_30B2
vehicle_map["Tracma"] = frenchpack.Tracma_TD_1500
vehicle_map["JTACFP"] = frenchpack.Infantry_Soldier_JTAC
vehicle_map["SHERIDAN"] = frenchpack.Char_M551_Sheridan
vehicle_map["Leclerc_XXI"] = frenchpack.Leclerc_Serie_XXI
vehicle_map["Toyota_bleu"] = frenchpack.DIM__TOYOTA_BLUE
vehicle_map["Toyota_vert"] = frenchpack.DIM__TOYOTA_GREEN
vehicle_map["Toyota_desert"] = frenchpack.DIM__TOYOTA_DESERT
vehicle_map["Kamikaze"] = frenchpack.DIM__KAMIKAZE

vehicle_map[highdigitsams.AAA_SON_9_Fire_Can.id] = highdigitsams.AAA_SON_9_Fire_Can
vehicle_map[highdigitsams.AAA_100mm_KS_19.id] = highdigitsams.AAA_100mm_KS_19
vehicle_map[
    highdigitsams.SAM_SA_10B_S_300PS_54K6_CP.id
] = highdigitsams.SAM_SA_10B_S_300PS_54K6_CP
vehicle_map[
    highdigitsams.SAM_SA_10B_S_300PS_5P85SE_LN.id
] = highdigitsams.SAM_SA_10B_S_300PS_5P85SE_LN
vehicle_map[
    highdigitsams.SAM_SA_10B_S_300PS_5P85SU_LN.id
] = highdigitsams.SAM_SA_10B_S_300PS_5P85SU_LN
vehicle_map[
    highdigitsams.SAM_SA_10__5V55RUD__S_300PS_LN_5P85CE.id
] = highdigitsams.SAM_SA_10__5V55RUD__S_300PS_LN_5P85CE
vehicle_map[
    highdigitsams.SAM_SA_10__5V55RUD__S_300PS_LN_5P85DE.id
] = highdigitsams.SAM_SA_10__5V55RUD__S_300PS_LN_5P85DE
vehicle_map[
    highdigitsams.SAM_SA_10B_S_300PS_30N6_TR.id
] = highdigitsams.SAM_SA_10B_S_300PS_30N6_TR
vehicle_map[
    highdigitsams.SAM_SA_10B_S_300PS_40B6M_TR.id
] = highdigitsams.SAM_SA_10B_S_300PS_40B6M_TR
vehicle_map[
    highdigitsams.SAM_SA_10B_S_300PS_40B6MD_SR.id
] = highdigitsams.SAM_SA_10B_S_300PS_40B6MD_SR
vehicle_map[
    highdigitsams.SAM_SA_10B_S_300PS_64H6E_SR.id
] = highdigitsams.SAM_SA_10B_S_300PS_64H6E_SR
vehicle_map[
    highdigitsams.SAM_SA_20_S_300PMU1_CP_54K6.id
] = highdigitsams.SAM_SA_20_S_300PMU1_CP_54K6
vehicle_map[
    highdigitsams.SAM_SA_20_S_300PMU1_TR_30N6E.id
] = highdigitsams.SAM_SA_20_S_300PMU1_TR_30N6E
vehicle_map[
    highdigitsams.SAM_SA_20_S_300PMU1_TR_30N6E_truck.id
] = highdigitsams.SAM_SA_20_S_300PMU1_TR_30N6E_truck
vehicle_map[
    highdigitsams.SAM_SA_20_S_300PMU1_SR_5N66E.id
] = highdigitsams.SAM_SA_20_S_300PMU1_SR_5N66E
vehicle_map[
    highdigitsams.SAM_SA_20_S_300PMU1_SR_64N6E.id
] = highdigitsams.SAM_SA_20_S_300PMU1_SR_64N6E
vehicle_map[
    highdigitsams.SAM_SA_20_S_300PMU1_LN_5P85CE.id
] = highdigitsams.SAM_SA_20_S_300PMU1_LN_5P85CE
vehicle_map[
    highdigitsams.SAM_SA_20_S_300PMU1_LN_5P85DE.id
] = highdigitsams.SAM_SA_20_S_300PMU1_LN_5P85DE
vehicle_map[
    highdigitsams.SAM_SA_20B_S_300PMU2_CP_54K6E2.id
] = highdigitsams.SAM_SA_20B_S_300PMU2_CP_54K6E2
vehicle_map[
    highdigitsams.SAM_SA_20B_S_300PMU2_TR_92H6E_truck.id
] = highdigitsams.SAM_SA_20B_S_300PMU2_TR_92H6E_truck
vehicle_map[
    highdigitsams.SAM_SA_20B_S_300PMU2_SR_64N6E2.id
] = highdigitsams.SAM_SA_20B_S_300PMU2_SR_64N6E2
vehicle_map[
    highdigitsams.SAM_SA_20B_S_300PMU2_LN_5P85SE2.id
] = highdigitsams.SAM_SA_20B_S_300PMU2_LN_5P85SE2
vehicle_map[
    highdigitsams.SAM_SA_12_S_300V_9S457_CP.id
] = highdigitsams.SAM_SA_12_S_300V_9S457_CP
vehicle_map[
    highdigitsams.SAM_SA_12_S_300V_9A82_LN.id
] = highdigitsams.SAM_SA_12_S_300V_9A82_LN
vehicle_map[
    highdigitsams.SAM_SA_12_S_300V_9A83_LN.id
] = highdigitsams.SAM_SA_12_S_300V_9A83_LN
vehicle_map[
    highdigitsams.SAM_SA_12_S_300V_9S15_SR.id
] = highdigitsams.SAM_SA_12_S_300V_9S15_SR
vehicle_map[
    highdigitsams.SAM_SA_12_S_300V_9S19_SR.id
] = highdigitsams.SAM_SA_12_S_300V_9S19_SR
vehicle_map[
    highdigitsams.SAM_SA_12_S_300V_9S32_TR.id
] = highdigitsams.SAM_SA_12_S_300V_9S32_TR
vehicle_map[
    highdigitsams.SAM_SA_23_S_300VM_9S457ME_CP.id
] = highdigitsams.SAM_SA_23_S_300VM_9S457ME_CP
vehicle_map[
    highdigitsams.SAM_SA_23_S_300VM_9S15M2_SR.id
] = highdigitsams.SAM_SA_23_S_300VM_9S15M2_SR
vehicle_map[
    highdigitsams.SAM_SA_23_S_300VM_9S19M2_SR.id
] = highdigitsams.SAM_SA_23_S_300VM_9S19M2_SR
vehicle_map[
    highdigitsams.SAM_SA_23_S_300VM_9S32ME_TR.id
] = highdigitsams.SAM_SA_23_S_300VM_9S32ME_TR
vehicle_map[
    highdigitsams.SAM_SA_23_S_300VM_9A83ME_LN.id
] = highdigitsams.SAM_SA_23_S_300VM_9A83ME_LN
vehicle_map[
    highdigitsams.SAM_SA_23_S_300VM_9A82ME_LN.id
] = highdigitsams.SAM_SA_23_S_300VM_9A82ME_LN
vehicle_map[
    highdigitsams.SAM_SA_17_Buk_M1_2_LN_9A310M1_2.id
] = highdigitsams.SAM_SA_17_Buk_M1_2_LN_9A310M1_2
vehicle_map[
    highdigitsams.SAM_SA_2__V759__LN_SM_90.id
] = highdigitsams.SAM_SA_2__V759__LN_SM_90
vehicle_map[highdigitsams.SAM_HQ_2_LN_SM_90.id] = highdigitsams.SAM_HQ_2_LN_SM_90
vehicle_map[
    highdigitsams.SAM_SA_3__V_601P__LN_5P73.id
] = highdigitsams.SAM_SA_3__V_601P__LN_5P73
vehicle_map[
    highdigitsams.SAM_SA_24_Igla_S_manpad.id
] = highdigitsams.SAM_SA_24_Igla_S_manpad
vehicle_map[
    highdigitsams.SAM_SA_14_Strela_3_manpad.id
] = highdigitsams.SAM_SA_14_Strela_3_manpad
vehicle_map[highdigitsams.Polyana_D4M1_C2_node.id] = highdigitsams.Polyana_D4M1_C2_node
vehicle_map[
    highdigitsams._34Ya6E_Gazetchik_E_decoy.id
] = highdigitsams._34Ya6E_Gazetchik_E_decoy

"""
---------- BEGINNING OF CONFIGURATION SECTION
"""

"""
All aircraft names in this file should correspond with naming provided in following files:

* https://github.com/pydcs/dcs/blob/master/dcs/planes.py - for planes
* https://github.com/pydcs/dcs/blob/master/dcs/helicopters.py - for helicopters
* https://github.com/pydcs/dcs/blob/master/dcs/vehicles.py - for vehicles (this include all of the ground vehicles)

You can find names at the bottom of the file in following format:

x_map = {
    "Name of the unit in game": Identifier,
}

from this example `Identifier` should be used (which may or may not include category of the unit and dot + underscore characters).
For example, player accessible Hornet is called `FA_18C_hornet`, and MANPAD Igla is called `AirDefence.MANPADS_SA_18_Igla_S_Grouse`
"""

# This should probably be much higher, but the AI doesn't rollover their budget
# and isn't smart enough to save to repair a critical runway anyway, so it has
# to be cheap enough to repair with a single turn's income.
RUNWAY_REPAIR_COST = 100

"""
Prices for the aircraft. 
This defines both price for the player (although only aircraft listed in CAP/CAS/Transport/Armor/AirDefense roles will be purchasable) 
and prioritization for the enemy (i.e. less important bases will receive units with lower price)
"""
PRICES = {
    # fighter
    MiG_23MLD: 13,
    Su_27: 18,
    Su_33: 22,
    MiG_29A: 18,
    MiG_29S: 20,
    MiG_29G: 18,
    MiG_25PD: 20,
    MiG_31: 30,
    J_11A: 26,
    JF_17: 20,
    Su_30: 24,
    Su_57: 40,
    SpitfireLFMkIX: 14,
    SpitfireLFMkIXCW: 14,
    I_16: 10,
    Bf_109K_4: 14,
    FW_190D9: 16,
    FW_190A8: 14,
    A_20G: 22,
    Ju_88A4: 24,
    F_5E_3: 8,
    MiG_15bis: 4,
    MiG_19P: 6,
    F_86F_Sabre: 4,
    MiG_21Bis: 8,
    F_4E: 10,
    AJS37: 12,
    C_101CC: 6,
    A_4E_C: 8,
    MB_339PAN: 6,
    AV8BNA: 14,
    M_2000C: 16,
    Mirage_2000_5: 20,
    FA_18C_hornet: 22,
    F_15C: 22,
    F_15E: 24,
    F_16C_50: 20,
    F_16A: 14,
    F_14A_135_GR: 20,
    F_14B: 24,
    F_22A: 40,
    Tornado_IDS: 20,
    Tornado_GR4: 20,
    # bomber
    Su_17M4: 10,
    Su_25: 15,
    Su_25T: 18,
    L_39ZA: 10,
    Su_34: 24,
    Su_24M: 20,
    Su_24MR: 24,
    MiG_27K: 20,
    A_10A: 16,
    A_10C: 22,
    A_10C_2: 24,
    S_3B: 10,
    # heli
    Ka_50: 13,
    SA342M: 8,
    SA342L: 5,
    SA342Minigun: 4,
    SA342Mistral: 8,
    UH_1H: 4,
    Mi_8MT: 5,
    Mi_24V: 18,
    Mi_28N: 24,
    AH_1W: 20,
    AH_64A: 24,
    AH_64D: 30,
    OH_58D: 6,
    SH_60B: 6,
    CH_47D: 4,
    CH_53E: 4,
    UH_60A: 4,
    Mi_26: 4,
    # Bombers
    B_52H: 35,
    B_1B: 50,
    F_117A: 100,
    Tu_160: 50,
    Tu_22M3: 40,
    Tu_95MS: 35,
    Tu_142: 35,
    # special
    IL_76MD: 30,
    An_26B: 25,
    An_30M: 25,
    Yak_40: 25,
    S_3B_Tanker: 20,
    IL_78M: 25,
    KC_135: 25,
    KC130: 25,
    KC135MPRS: 25,
    A_50: 50,
    KJ_2000: 50,
    E_3A: 50,
    E_2C: 50,
    C_130: 25,
    Hercules: 25,
    C_17A: 20,
    # WW2
    P_51D_30_NA: 18,
    P_51D: 16,
    P_47D_30: 17,
    P_47D_30bl1: 16,
    P_47D_40: 18,
    B_17G: 30,
    # Drones
    MQ_9_Reaper: 12,
    RQ_1A_Predator: 6,
    WingLoong_I: 6,
    # armor
    Armor.APC_MTLB: 4,
    Artillery.Grad_MRL_FDDM__FC: 4,
    Armor.Scout_BRDM_2: 6,
    Armor.APC_BTR_RD: 6,
    Armor.APC_BTR_80: 8,
    Armor.IFV_BTR_82A: 10,
    Armor.MBT_T_55: 18,
    Armor.MBT_T_72B: 20,
    Armor.MBT_T_72B3: 25,
    Armor.MBT_T_80U: 25,
    Armor.MBT_T_90: 30,
    Armor.IFV_BMD_1: 8,
    Armor.IFV_BMP_1: 14,
    Armor.IFV_BMP_2: 16,
    Armor.IFV_BMP_3: 18,
    Armor.LT_PT_76: 9,
    Armor.ZBD_04A: 12,
    Armor.ZTZ_96B: 30,
    Armor.Scout_Cobra: 4,
    Armor.APC_M113: 6,
    Armor.Scout_HMMWV: 2,
    Armor.ATGM_HMMWV: 8,
    Armor.ATGM_VAB_Mephisto: 12,
    Armor.IFV_M2A2_Bradley: 12,
    Armor.IFV_M1126_Stryker_ICV: 10,
    Armor.SPG_Stryker_MGS: 14,
    Armor.ATGM_Stryker: 12,
    Armor.MBT_M60A3_Patton: 16,
    Armor.MBT_M1A2_Abrams: 25,
    Armor.MBT_Leclerc: 25,
    Armor.MBT_Leopard_1A3: 18,
    Armor.MBT_Leopard_2A4: 20,
    Armor.MBT_Leopard_2A4_Trs: 20,
    Armor.MBT_Leopard_2A5: 22,
    Armor.MBT_Leopard_2A6M: 25,
    Armor.MBT_Merkava_IV: 25,
    Armor.APC_TPz_Fuchs: 5,
    Armor.MBT_Challenger_II: 25,
    Armor.MBT_Chieftain_Mk_3: 20,
    Armor.IFV_Marder: 10,
    Armor.IFV_Warrior: 10,
    Armor.IFV_LAV_25: 7,
    Artillery.MLRS_M270_227mm: 55,
    Artillery.SPH_M109_Paladin_155mm: 25,
    Artillery.SPM_2S9_Nona_120mm_M: 12,
    Artillery.SPH_2S1_Gvozdika_122mm: 18,
    Artillery.SPH_2S3_Akatsia_152mm: 24,
    Artillery.SPH_2S19_Msta_152mm: 30,
    Artillery.MLRS_BM_21_Grad_122mm: 15,
    Artillery.MLRS_9K57_Uragan_BM_27_220mm: 50,
    Artillery.MLRS_9A52_Smerch_HE_300mm: 40,
    Artillery.Mortar_2B11_120mm: 4,
    Artillery.SPH_Dana_vz77_152mm: 26,
    Artillery.PLZ_05: 25,
    Artillery.SPH_T155_Firtina_155mm: 28,
    Unarmed.LUV_UAZ_469_Jeep: 3,
    Unarmed.Truck_Ural_375: 3,
    Infantry.Infantry_M4: 1,
    Infantry.Infantry_AK_74: 1,
    Unarmed.Truck_M818_6x6: 3,
    # WW2
    Armor.MT_Pz_Kpfw_V_Panther_Ausf_G: 24,
    Armor.Tk_PzIV_H: 16,
    Armor.HT_Pz_Kpfw_VI_Tiger_I: 24,
    Armor.HT_Pz_Kpfw_VI_Ausf__B_Tiger_II: 26,
    Armor.SPG_Jagdpanther_G1: 18,
    Armor.SPG_Jagdpanzer_IV: 11,
    Armor.SPG_Sd_Kfz_184_Elefant: 18,
    Armor.APC_Sd_Kfz_251_Halftrack: 4,
    Armor.IFV_Sd_Kfz_234_2_Puma: 8,
    Armor.Tk_M4_Sherman: 12,
    Armor.MT_M4A4_Sherman_Firefly: 16,
    Armor.CT_Cromwell_IV: 12,
    Unarmed.Carrier_M30_Cargo: 2,
    Armor.APC_M2A1_Halftrack: 4,
    Armor.CT_Centaur_IV: 10,
    Armor.HIT_Churchill_VII: 16,
    Armor.Car_M8_Greyhound_Armored: 8,
    Armor.SPG_M10_GMC: 14,
    Armor.SPG_StuG_III_Ausf__G: 12,
    Armor.SPG_StuG_IV: 14,
    Artillery.SPG_M12_GMC_155mm: 10,
    Armor.SPG_Sturmpanzer_IV_Brummbar: 10,
    Armor.Car_Daimler_Armored: 8,
    Armor.LT_Mk_VII_Tetrarch: 8,
    Unarmed.Tractor_M4_Hi_Speed: 2,
    # ship
    CV_1143_5_Admiral_Kuznetsov: 100,
    CVN_74_John_C__Stennis: 100,
    LHA_1_Tarawa: 50,
    Bulker_Yakushev: 10,
    Boat_Armed_Hi_speed: 10,
    Cargo_Ivanov: 10,
    Tanker_Elnya_160: 10,
    # Air Defence units
    AirDefence.SAM_SA_19_Tunguska_Grison: 30,
    AirDefence.SAM_SA_6_Kub_Gainful_TEL: 20,
    AirDefence.SAM_SA_3_S_125_Goa_LN: 6,
    AirDefence.SAM_SA_11_Buk_Gadfly_Fire_Dome_TEL: 30,
    AirDefence.SAM_SA_11_Buk_Gadfly_C2: 25,
    AirDefence.SAM_SA_11_Buk_Gadfly_Snow_Drift_SR: 28,
    AirDefence.SAM_SA_8_Osa_Gecko_TEL: 28,
    AirDefence.SAM_SA_15_Tor_Gauntlet: 40,
    AirDefence.SAM_SA_13_Strela_10M3_Gopher_TEL: 16,
    AirDefence.SAM_SA_9_Strela_1_Gaskin_TEL: 12,
    AirDefence.SAM_SA_8_Osa_LD_9T217: 22,
    AirDefence.SAM_Patriot_CR__AMG_AN_MRC_137: 35,
    AirDefence.SAM_Patriot_ECS: 30,
    AirDefence.SPAAA_Gepard: 24,
    AirDefence.SAM_Hawk_Platoon_Command_Post__PCP: 14,
    AirDefence.SPAAA_Vulcan_M163: 10,
    AirDefence.SAM_Hawk_LN_M192: 8,
    AirDefence.SAM_Chaparral_M48: 16,
    AirDefence.SAM_Linebacker___Bradley_M6: 18,
    AirDefence.SAM_Patriot_LN: 15,
    AirDefence.SAM_Avenger__Stinger: 20,
    AirDefence.SAM_Patriot_EPP_III: 15,
    AirDefence.SAM_Patriot_C2_ICC: 18,
    AirDefence.SAM_Roland_ADS: 12,
    AirDefence.MANPADS_Stinger: 6,
    AirDefence.MANPADS_Stinger_C2_Desert: 4,
    AirDefence.MANPADS_Stinger_C2: 4,
    AirDefence.SPAAA_ZSU_23_4_Shilka_Gun_Dish: 10,
    AirDefence.SPAAA_ZSU_57_2: 12,
    AirDefence.AAA_ZU_23_Closed_Emplacement: 6,
    AirDefence.AAA_ZU_23_Emplacement: 6,
    AirDefence.SPAAA_ZU_23_2_Mounted_Ural_375: 7,
    AirDefence.AAA_ZU_23_Insurgent_Closed_Emplacement: 6,
    AirDefence.SPAAA_ZU_23_2_Insurgent_Mounted_Ural_375: 7,
    AirDefence.AAA_ZU_23_Insurgent_Emplacement: 6,
    AirDefence.MANPADS_SA_18_Igla_Grouse: 10,
    AirDefence.MANPADS_SA_18_Igla_Grouse_C2: 8,
    AirDefence.MANPADS_SA_18_Igla_S_Grouse: 12,
    AirDefence.MANPADS_SA_18_Igla_S_Grouse_C2: 8,
    AirDefence.EWR_1L13: 30,
    AirDefence.SAM_SA_6_Kub_Straight_Flush_STR: 22,
    AirDefence.EWR_55G6: 30,
    AirDefence.MCC_SR_Sborka_Dog_Ear_SR: 10,
    AirDefence.SAM_Hawk_TR__AN_MPQ_46: 14,
    AirDefence.SAM_Hawk_SR__AN_MPQ_50: 18,
    AirDefence.SAM_Patriot_STR: 22,
    AirDefence.SAM_Hawk_CWAR_AN_MPQ_55: 20,
    AirDefence.SAM_P19_Flat_Face_SR__SA_2_3: 14,
    AirDefence.SAM_Roland_EWR: 16,
    AirDefence.SAM_SA_3_S_125_Low_Blow_TR: 14,
    AirDefence.SAM_SA_2_S_75_Guideline_LN: 8,
    AirDefence.SAM_SA_2_S_75_Fan_Song_TR: 12,
    AirDefence.SAM_Rapier_LN: 6,
    AirDefence.SAM_Rapier_Tracker: 6,
    AirDefence.SAM_Rapier_Blindfire_TR: 8,
    AirDefence.HQ_7_Self_Propelled_LN: 20,
    AirDefence.HQ_7_Self_Propelled_STR: 24,
    AirDefence.AAA_8_8cm_Flak_18: 6,
    AirDefence.AAA_Flak_38_20mm: 6,
    AirDefence.AAA_8_8cm_Flak_36: 8,
    AirDefence.AAA_8_8cm_Flak_37: 9,
    AirDefence.AAA_Flak_Vierling_38_Quad_20mm: 5,
    AirDefence.AAA_SP_Kdo_G_40: 8,
    AirDefence.SL_Flakscheinwerfer_37: 4,
    AirDefence.PU_Maschinensatz_33: 10,
    AirDefence.AAA_8_8cm_Flak_41: 10,
    AirDefence.EWR_FuMG_401_Freya_LZ: 25,
    AirDefence.AAA_Bofors_40mm: 8,
    AirDefence.AAA_S_60_57mm: 8,
    AirDefence.AAA_M1_37mm: 7,
    AirDefence.AAA_M45_Quadmount_HB_12_7mm: 4,
    AirDefence.AAA_QF_3_7: 10,
    # FRENCH PACK MOD
    frenchpack.AMX_10RCR: 10,
    frenchpack.AMX_10RCR_SEPAR: 12,
    frenchpack.ERC_90: 12,
    frenchpack.MO_120_RT: 10,
    frenchpack._53T2: 4,
    frenchpack.TRM_2000: 4,
    frenchpack.TRM_2000_Fuel: 4,
    frenchpack.TRM_2000_53T2: 8,
    frenchpack.TRM_2000_PAMELA: 14,
    frenchpack.VAB_MEDICAL: 8,
    frenchpack.VAB: 6,
    frenchpack.VAB__50: 4,
    frenchpack.VAB_T20_13: 6,
    frenchpack.VAB_MEPHISTO: 8,
    frenchpack.VAB_MORTIER: 10,
    frenchpack.VBL__50: 4,
    frenchpack.VBL_AANF1: 2,
    frenchpack.VBL: 1,
    frenchpack.VBAE_CRAB: 8,
    frenchpack.VBAE_CRAB_MMP: 12,
    frenchpack.AMX_30B2: 18,
    frenchpack.Tracma_TD_1500: 2,
    frenchpack.Infantry_Soldier_JTAC: 1,
    frenchpack.Leclerc_Serie_XXI: 35,
    frenchpack.DIM__TOYOTA_BLUE: 2,
    frenchpack.DIM__TOYOTA_GREEN: 2,
    frenchpack.DIM__TOYOTA_DESERT: 2,
    frenchpack.DIM__KAMIKAZE: 6,
    # SA-10
    AirDefence.SAM_SA_10_S_300_Grumble_C2: 18,
    AirDefence.SAM_SA_10_S_300_Grumble_Flap_Lid_TR: 24,
    AirDefence.SAM_SA_10_S_300_Grumble_Clam_Shell_SR: 30,
    AirDefence.SAM_SA_10_S_300_Grumble_Big_Bird_SR: 30,
    AirDefence.SAM_SA_10_S_300_Grumble_TEL_C: 22,
    AirDefence.SAM_SA_10_S_300_Grumble_TEL_D: 22,
    # High digit sams mod
    highdigitsams.AAA_SON_9_Fire_Can: 8,
    highdigitsams.AAA_100mm_KS_19: 10,
    highdigitsams.SAM_SA_10B_S_300PS_54K6_CP: 20,
    highdigitsams.SAM_SA_10B_S_300PS_5P85SE_LN: 24,
    highdigitsams.SAM_SA_10B_S_300PS_5P85SU_LN: 24,
    highdigitsams.SAM_SA_10__5V55RUD__S_300PS_LN_5P85CE: 24,
    highdigitsams.SAM_SA_10__5V55RUD__S_300PS_LN_5P85DE: 24,
    highdigitsams.SAM_SA_10B_S_300PS_30N6_TR: 26,
    highdigitsams.SAM_SA_10B_S_300PS_40B6M_TR: 26,
    highdigitsams.SAM_SA_10B_S_300PS_40B6MD_SR: 32,
    highdigitsams.SAM_SA_10B_S_300PS_64H6E_SR: 32,
    highdigitsams.SAM_SA_12_S_300V_9S457_CP: 22,
    highdigitsams.SAM_SA_12_S_300V_9A82_LN: 26,
    highdigitsams.SAM_SA_12_S_300V_9A83_LN: 26,
    highdigitsams.SAM_SA_12_S_300V_9S15_SR: 34,
    highdigitsams.SAM_SA_12_S_300V_9S19_SR: 34,
    highdigitsams.SAM_SA_12_S_300V_9S32_TR: 28,
    highdigitsams.SAM_SA_20_S_300PMU1_CP_54K6: 26,
    highdigitsams.SAM_SA_20_S_300PMU1_TR_30N6E: 30,
    highdigitsams.SAM_SA_20_S_300PMU1_TR_30N6E_truck: 32,
    highdigitsams.SAM_SA_20_S_300PMU1_SR_5N66E: 38,
    highdigitsams.SAM_SA_20_S_300PMU1_SR_64N6E: 38,
    highdigitsams.SAM_SA_20_S_300PMU1_LN_5P85CE: 28,
    highdigitsams.SAM_SA_20_S_300PMU1_LN_5P85DE: 28,
    highdigitsams.SAM_SA_20B_S_300PMU2_CP_54K6E2: 27,
    highdigitsams.SAM_SA_20B_S_300PMU2_TR_92H6E_truck: 33,
    highdigitsams.SAM_SA_20B_S_300PMU2_SR_64N6E2: 40,
    highdigitsams.SAM_SA_20B_S_300PMU2_LN_5P85SE2: 30,
    highdigitsams.SAM_SA_23_S_300VM_9S457ME_CP: 30,
    highdigitsams.SAM_SA_23_S_300VM_9S15M2_SR: 45,
    highdigitsams.SAM_SA_23_S_300VM_9S19M2_SR: 45,
    highdigitsams.SAM_SA_23_S_300VM_9S32ME_TR: 35,
    highdigitsams.SAM_SA_23_S_300VM_9A83ME_LN: 32,
    highdigitsams.SAM_SA_23_S_300VM_9A82ME_LN: 32,
    highdigitsams.SAM_SA_17_Buk_M1_2_LN_9A310M1_2: 40,
}

"""
Units separated by tasks. This will include units for both countries. Be advised that unit could only belong to single task!

Following tasks are present:
* CAP - figther aircraft for CAP/Escort/Intercept
* CAS - CAS aircraft
* Transport - transport aircraft (used as targets in intercept operations)
* AWACS - awacs
* AntishipStrike - units that will engage shipping
* PinpointStrike - armor that will engage in ground war
* AirDefense - AA units
* Reconnaissance - units that will be used as targets in destroy insurgents operations
* Nothing - troops that will be used for helicopter transport operations
* Embarking - helicopters that will be used for helicopter transport operations
* Carriage - aircraft carriers
* CargoTransportation - ships that will be used as targets for ship intercept operations
"""
UNIT_BY_TASK = {
    CAP: [
        A_4E_C,
        Bf_109K_4,
        C_101CC,
        FA_18C_hornet,
        FW_190A8,
        FW_190D9,
        F_14A_135_GR,
        F_14B,
        F_15C,
        F_16A,
        F_16C_50,
        F_22A,
        F_4E,
        F_5E_3,
        I_16,
        JF_17,
        J_11A,
        M_2000C,
        MiG_19P,
        MiG_21Bis,
        MiG_23MLD,
        MiG_25PD,
        MiG_29A,
        MiG_29G,
        MiG_29S,
        MiG_31,
        Mirage_2000_5,
        P_51D,
        P_51D_30_NA,
        SA342Mistral,
        SpitfireLFMkIX,
        SpitfireLFMkIXCW,
        Su_27,
        Su_30,
        Su_33,
        Su_57,
    ],
    CAS: [
        AH_1W,
        AH_64A,
        AH_64D,
        AJS37,
        AV8BNA,
        A_10A,
        A_10C,
        A_10C_2,
        A_20G,
        B_17G,
        B_1B,
        B_52H,
        F_117A,
        F_15E,
        F_86F_Sabre,
        Hercules,
        Ju_88A4,
        Ka_50,
        L_39ZA,
        MB_339PAN,
        MQ_9_Reaper,
        MiG_15bis,
        MiG_27K,
        Mi_24V,
        Mi_28N,
        Mi_8MT,
        OH_58D,
        P_47D_30,
        P_47D_30bl1,
        P_47D_40,
        RQ_1A_Predator,
        SA342L,
        SA342M,
        SA342Minigun,
        SH_60B,
        S_3B,
        Su_17M4,
        Su_24M,
        Su_24MR,
        Su_25,
        Su_25T,
        Su_34,
        Tornado_GR4,
        Tornado_IDS,
        Tu_160,
        Tu_22M3,
        Tu_95MS,
        UH_1H,
        WingLoong_I,
    ],
    Transport: [
        An_26B,
        An_30M,
        CH_47D,
        CH_53E,
        C_130,
        C_17A,
        IL_76MD,
        Mi_26,
        UH_60A,
        Yak_40,
    ],
    Refueling: [
        IL_78M,
        KC130,
        KC135MPRS,
        KC_135,
        S_3B_Tanker,
    ],
    AWACS: [
        A_50,
        E_2C,
        E_3A,
        KJ_2000,
    ],
    PinpointStrike: [
        Armor.APC_MTLB,
        Armor.APC_MTLB,
        Armor.APC_MTLB,
        Armor.APC_MTLB,
        Armor.APC_MTLB,
        Artillery.Grad_MRL_FDDM__FC,
        Artillery.Grad_MRL_FDDM__FC,
        Artillery.Grad_MRL_FDDM__FC,
        Artillery.Grad_MRL_FDDM__FC,
        Artillery.Grad_MRL_FDDM__FC,
        Armor.Scout_BRDM_2,
        Armor.Scout_BRDM_2,
        Armor.Scout_BRDM_2,
        Armor.APC_BTR_RD,
        Armor.APC_BTR_RD,
        Armor.APC_BTR_RD,
        Armor.APC_BTR_RD,
        Armor.APC_BTR_80,
        Armor.APC_BTR_80,
        Armor.APC_BTR_80,
        Armor.APC_BTR_80,
        Armor.APC_BTR_80,
        Armor.IFV_BTR_82A,
        Armor.IFV_BTR_82A,
        Armor.IFV_BMP_1,
        Armor.IFV_BMP_1,
        Armor.IFV_BMP_1,
        Armor.IFV_BMP_2,
        Armor.IFV_BMP_2,
        Armor.IFV_BMP_3,
        Armor.IFV_BMP_3,
        Armor.IFV_BMD_1,
        Armor.LT_PT_76,
        Armor.ZBD_04A,
        Armor.ZBD_04A,
        Armor.ZBD_04A,
        Armor.MBT_T_55,
        Armor.MBT_T_55,
        Armor.MBT_T_55,
        Armor.MBT_T_72B,
        Armor.MBT_T_72B,
        Armor.MBT_T_72B3,
        Armor.MBT_T_72B3,
        Armor.MBT_T_80U,
        Armor.MBT_T_80U,
        Armor.MBT_T_90,
        Armor.ZTZ_96B,
        Armor.Scout_Cobra,
        Armor.Scout_Cobra,
        Armor.Scout_Cobra,
        Armor.Scout_Cobra,
        Armor.APC_M113,
        Armor.APC_M113,
        Armor.APC_M113,
        Armor.APC_M113,
        Armor.APC_TPz_Fuchs,
        Armor.APC_TPz_Fuchs,
        Armor.APC_TPz_Fuchs,
        Armor.APC_TPz_Fuchs,
        Armor.ATGM_HMMWV,
        Armor.ATGM_HMMWV,
<<<<<<< HEAD
=======
        Armor.ATGM_VAB_Mephisto,
        Armor.ATGM_VAB_Mephisto,
>>>>>>> 39b9a7f0
        Armor.Scout_HMMWV,
        Armor.Scout_HMMWV,
        Armor.IFV_M2A2_Bradley,
        Armor.IFV_M2A2_Bradley,
        Armor.ATGM_Stryker,
        Armor.ATGM_Stryker,
        Armor.IFV_M1126_Stryker_ICV,
        Armor.IFV_M1126_Stryker_ICV,
        Armor.IFV_M1126_Stryker_ICV,
        Armor.SPG_Stryker_MGS,
        Armor.IFV_Warrior,
        Armor.IFV_Warrior,
        Armor.IFV_Warrior,
        Armor.IFV_LAV_25,
        Armor.IFV_LAV_25,
        Armor.IFV_Marder,
        Armor.IFV_Marder,
        Armor.IFV_Marder,
        Armor.IFV_Marder,
        Armor.MBT_M60A3_Patton,
        Armor.MBT_M60A3_Patton,
        Armor.MBT_M60A3_Patton,
        Armor.MBT_Leopard_1A3,
        Armor.MBT_Leopard_1A3,
        Armor.MBT_M1A2_Abrams,
        Armor.MBT_Leclerc,
        Armor.MBT_Leopard_2A6M,
        Armor.MBT_Challenger_II,
        Armor.MBT_Chieftain_Mk_3,
        Armor.MBT_Merkava_IV,
        Armor.MT_Pz_Kpfw_V_Panther_Ausf_G,
        Armor.Tk_PzIV_H,
        Armor.HT_Pz_Kpfw_VI_Tiger_I,
        Armor.HT_Pz_Kpfw_VI_Ausf__B_Tiger_II,
        Armor.APC_Sd_Kfz_251_Halftrack,
        Armor.APC_Sd_Kfz_251_Halftrack,
        Armor.APC_Sd_Kfz_251_Halftrack,
        Armor.APC_Sd_Kfz_251_Halftrack,
        Armor.IFV_Sd_Kfz_234_2_Puma,
        Armor.IFV_Sd_Kfz_234_2_Puma,
        Armor.Tk_M4_Sherman,
        Armor.MT_M4A4_Sherman_Firefly,
        Armor.CT_Cromwell_IV,
        Unarmed.Carrier_M30_Cargo,
        Unarmed.Carrier_M30_Cargo,
        Armor.APC_M2A1_Halftrack,
        Armor.APC_M2A1_Halftrack,
        Armor.APC_M2A1_Halftrack,
        Armor.APC_M2A1_Halftrack,
        Armor.MT_Pz_Kpfw_V_Panther_Ausf_G,
        Armor.Tk_PzIV_H,
        Armor.HT_Pz_Kpfw_VI_Tiger_I,
        Armor.HT_Pz_Kpfw_VI_Ausf__B_Tiger_II,
        Armor.SPG_Jagdpanther_G1,
        Armor.SPG_Jagdpanzer_IV,
        Armor.SPG_Sd_Kfz_184_Elefant,
        Armor.APC_Sd_Kfz_251_Halftrack,
        Armor.IFV_Sd_Kfz_234_2_Puma,
        Armor.Tk_M4_Sherman,
        Armor.MT_M4A4_Sherman_Firefly,
        Armor.CT_Cromwell_IV,
        Unarmed.Carrier_M30_Cargo,
        Unarmed.Carrier_M30_Cargo,
        Unarmed.Carrier_M30_Cargo,
        Armor.APC_M2A1_Halftrack,
        Armor.APC_M2A1_Halftrack,
        Armor.CT_Centaur_IV,
        Armor.CT_Centaur_IV,
        Armor.HIT_Churchill_VII,
        Armor.Car_M8_Greyhound_Armored,
        Armor.Car_M8_Greyhound_Armored,
        Armor.SPG_M10_GMC,
        Armor.SPG_M10_GMC,
        Armor.SPG_StuG_III_Ausf__G,
        Armor.SPG_StuG_IV,
        Artillery.SPG_M12_GMC_155mm,
        Armor.SPG_Sturmpanzer_IV_Brummbar,
        Armor.Car_Daimler_Armored,
        Armor.LT_Mk_VII_Tetrarch,
        Artillery.MLRS_M270_227mm,
        Artillery.SPH_M109_Paladin_155mm,
        Artillery.SPM_2S9_Nona_120mm_M,
        Artillery.SPH_2S1_Gvozdika_122mm,
        Artillery.SPH_2S3_Akatsia_152mm,
        Artillery.SPH_2S19_Msta_152mm,
        Artillery.MLRS_BM_21_Grad_122mm,
        Artillery.MLRS_BM_21_Grad_122mm,
        Artillery.MLRS_9K57_Uragan_BM_27_220mm,
        Artillery.MLRS_9A52_Smerch_HE_300mm,
        Artillery.SPH_Dana_vz77_152mm,
        Artillery.SPH_T155_Firtina_155mm,
        Artillery.PLZ_05,
        Artillery.SPG_M12_GMC_155mm,
        Armor.SPG_Sturmpanzer_IV_Brummbar,
        AirDefence.SPAAA_ZU_23_2_Mounted_Ural_375,
        AirDefence.SPAAA_ZU_23_2_Insurgent_Mounted_Ural_375,
        AirDefence.SPAAA_ZSU_57_2,
        AirDefence.SPAAA_ZSU_23_4_Shilka_Gun_Dish,
        AirDefence.SAM_SA_8_Osa_Gecko_TEL,
        AirDefence.SAM_SA_9_Strela_1_Gaskin_TEL,
        AirDefence.SAM_SA_13_Strela_10M3_Gopher_TEL,
        AirDefence.SAM_SA_15_Tor_Gauntlet,
        AirDefence.SAM_SA_19_Tunguska_Grison,
        AirDefence.SPAAA_Gepard,
        AirDefence.SPAAA_Vulcan_M163,
        AirDefence.SAM_Linebacker___Bradley_M6,
        AirDefence.SAM_Chaparral_M48,
        AirDefence.SAM_Avenger__Stinger,
        AirDefence.SAM_Roland_ADS,
        AirDefence.HQ_7_Self_Propelled_LN,
        AirDefence.AAA_8_8cm_Flak_18,
        AirDefence.AAA_8_8cm_Flak_36,
        AirDefence.AAA_8_8cm_Flak_37,
        AirDefence.AAA_8_8cm_Flak_41,
        AirDefence.AAA_Bofors_40mm,
        AirDefence.AAA_S_60_57mm,
        AirDefence.AAA_M1_37mm,
        AirDefence.AAA_QF_3_7,
        frenchpack.DIM__TOYOTA_BLUE,
        frenchpack.DIM__TOYOTA_DESERT,
        frenchpack.DIM__TOYOTA_GREEN,
        frenchpack.DIM__KAMIKAZE,
        frenchpack.AMX_10RCR,
        frenchpack.AMX_10RCR_SEPAR,
        frenchpack.ERC_90,
        frenchpack.TRM_2000_PAMELA,
        frenchpack.VAB__50,
        frenchpack.VAB_MEPHISTO,
        frenchpack.VAB_T20_13,
        frenchpack.VBL__50,
        frenchpack.VBL_AANF1,
        frenchpack.VBAE_CRAB,
        frenchpack.VBAE_CRAB_MMP,
        frenchpack.AMX_30B2,
        frenchpack.Leclerc_Serie_XXI,
        frenchpack.DIM__TOYOTA_BLUE,
        frenchpack.DIM__TOYOTA_GREEN,
        frenchpack.DIM__TOYOTA_DESERT,
        frenchpack.DIM__KAMIKAZE,
    ],
    AirDefence: [],
    Reconnaissance: [
        Unarmed.Truck_M818_6x6,
        Unarmed.Truck_Ural_375,
        Unarmed.LUV_UAZ_469_Jeep,
    ],
    Nothing: [
        Infantry.Infantry_M4,
        Infantry.Infantry_AK_74,
    ],
    Embarking: [],
    Carriage: [
        CVN_74_John_C__Stennis,
        LHA_1_Tarawa,
        CV_1143_5_Admiral_Kuznetsov,
    ],
    CargoTransportation: [
        Cargo_Ivanov,
        Bulker_Yakushev,
        Tanker_Elnya_160,
        Boat_Armed_Hi_speed,
    ],
}

"""
Units from AirDefense category of UNIT_BY_TASK that will be removed from use if "No SAM" option is checked at the start of the game
"""
SAM_BAN = [
    AirDefence.SAM_Linebacker___Bradley_M6,
    AirDefence.SAM_SA_9_Strela_1_Gaskin_TEL,
    AirDefence.SAM_SA_8_Osa_Gecko_TEL,
    AirDefence.SAM_SA_19_Tunguska_Grison,
    AirDefence.SAM_SA_6_Kub_Gainful_TEL,
    AirDefence.SAM_SA_8_Osa_Gecko_TEL,
    AirDefence.SAM_SA_3_S_125_Goa_LN,
    AirDefence.SAM_Hawk_Platoon_Command_Post__PCP,
    AirDefence.SAM_SA_2_S_75_Guideline_LN,
    AirDefence.SAM_SA_11_Buk_Gadfly_Fire_Dome_TEL,
]

"""
Used to convert SAM site parts to the corresponding site
"""
SAM_CONVERT = {
    AirDefence.SAM_P19_Flat_Face_SR__SA_2_3: AirDefence.SAM_SA_3_S_125_Goa_LN,
    AirDefence.SAM_SA_3_S_125_Low_Blow_TR: AirDefence.SAM_SA_3_S_125_Goa_LN,
    AirDefence.SAM_SA_3_S_125_Goa_LN: AirDefence.SAM_SA_3_S_125_Goa_LN,
    AirDefence.SAM_SA_6_Kub_Gainful_TEL: AirDefence.SAM_SA_6_Kub_Gainful_TEL,
    AirDefence.SAM_SA_6_Kub_Straight_Flush_STR: AirDefence.SAM_SA_6_Kub_Gainful_TEL,
    AirDefence.SAM_SA_10_S_300_Grumble_TEL_C: AirDefence.SAM_SA_10_S_300_Grumble_TEL_C,
    AirDefence.SAM_SA_10_S_300_Grumble_Clam_Shell_SR: AirDefence.SAM_SA_10_S_300_Grumble_TEL_C,
    AirDefence.SAM_SA_10_S_300_Grumble_Flap_Lid_TR: AirDefence.SAM_SA_10_S_300_Grumble_TEL_C,
    AirDefence.SAM_SA_10_S_300_Grumble_C2: AirDefence.SAM_SA_10_S_300_Grumble_TEL_C,
    AirDefence.SAM_SA_10_S_300_Grumble_Big_Bird_SR: AirDefence.SAM_SA_10_S_300_Grumble_C2,
    AirDefence.SAM_Hawk_TR__AN_MPQ_46: AirDefence.SAM_Hawk_Platoon_Command_Post__PCP,
    AirDefence.SAM_Hawk_SR__AN_MPQ_50: AirDefence.SAM_Hawk_Platoon_Command_Post__PCP,
    AirDefence.SAM_Hawk_LN_M192: AirDefence.SAM_Hawk_Platoon_Command_Post__PCP,
    "except": {
        # this radar is shared between the two S300's. if we attempt to find a SAM site at a base and can't find one
        #  model, we can safely assume the other was deployed
        # well, perhaps not safely, but we'll make the assumption anyway :p
        AirDefence.SAM_SA_10_S_300_Grumble_Flap_Lid_TR: AirDefence.SAM_SA_10_S_300_Grumble_C2,
        AirDefence.SAM_P19_Flat_Face_SR__SA_2_3: AirDefence.SAM_SA_2_S_75_Guideline_LN,
    },
}

"""
Units that will always be spawned in the air
"""
TAKEOFF_BAN: List[Type[FlyingType]] = []

"""
Units that will be always spawned in the air if launched from the carrier
"""
CARRIER_TAKEOFF_BAN: List[Type[FlyingType]] = [
    Su_33,  # Kuznecow is bugged in a way that only 2 aircraft could be spawned
]

"""
Units separated by country. 
country : DCS Country name
"""
FACTIONS = FactionLoader()

CARRIER_TYPE_BY_PLANE = {
    FA_18C_hornet: CVN_74_John_C__Stennis,
    F_14A_135_GR: CVN_74_John_C__Stennis,
    F_14B: CVN_74_John_C__Stennis,
    Ka_50: LHA_1_Tarawa,
    SA342M: LHA_1_Tarawa,
    UH_1H: LHA_1_Tarawa,
    Mi_8MT: LHA_1_Tarawa,
    AV8BNA: LHA_1_Tarawa,
}

"""
Aircraft payload overrides. Usually default loadout for the task is loaded during the mission generation.
Syntax goes as follows:

    `AircraftIdentifier`: {
        "Category": "PayloadName",
    },

where:
    * `AircraftIdentifier`: identifier of aircraft (the same that is used troughout the file)
    * "Category": (in double quotes) is one of the tasks: CAS, CAP, Intercept, Escort or "*"
    * "PayloadName": payload as found in resources/payloads/UNIT_TYPE.lua file. Sometimes this will match payload names 
                     in the mission editor, sometimes it doesn't
                     
Payload will be used for operation of following type, "*" category will be used always, no matter the operation.
"""

COMMON_OVERRIDE = {
    CAP: "CAP",
    Intercept: "CAP",
    CAS: "CAS",
    PinpointStrike: "STRIKE",
    SEAD: "SEAD",
    AntishipStrike: "ANTISHIP",
    GroundAttack: "STRIKE",
    Escort: "CAP",
    RunwayAttack: "RUNWAY_ATTACK",
    FighterSweep: "CAP",
    AWACS: "AEW&C",
}

"""
Aircraft livery overrides. Syntax as follows:

    `Identifier`: "LiveryName",

`Identifier` is aircraft identifier (as used troughout the file) and "LiveryName" (with double quotes) 
is livery name as found in mission editor.
"""
PLANE_LIVERY_OVERRIDES = {
    FA_18C_hornet: "VFA-34",  # default livery for the hornet is blue angels one
}

"""
Possible time periods for new games

    `Name`: daytime(day, month, year),

`Identifier` is the name that will appear in the menu
The object is a python datetime object
"""
TIME_PERIODS = {
    "WW2 - Winter [1944]": datetime(1944, 1, 1),
    "WW2 - Spring [1944]": datetime(1944, 4, 1),
    "WW2 - Summer [1944]": datetime(1944, 6, 1),
    "WW2 - Fall [1944]": datetime(1944, 10, 1),
    "Early Cold War - Winter [1952]": datetime(1952, 1, 1),
    "Early Cold War - Spring [1952]": datetime(1952, 4, 1),
    "Early Cold War - Summer [1952]": datetime(1952, 6, 1),
    "Early Cold War - Fall [1952]": datetime(1952, 10, 1),
    "Cold War - Winter [1970]": datetime(1970, 1, 1),
    "Cold War - Spring [1970]": datetime(1970, 4, 1),
    "Cold War - Summer [1970]": datetime(1970, 6, 1),
    "Cold War - Fall [1970]": datetime(1970, 10, 1),
    "Late Cold War - Winter [1985]": datetime(1985, 1, 1),
    "Late Cold War - Spring [1985]": datetime(1985, 4, 1),
    "Late Cold War - Summer [1985]": datetime(1985, 6, 1),
    "Late Cold War - Fall [1985]": datetime(1985, 10, 1),
    "Gulf War - Winter [1990]": datetime(1990, 1, 1),
    "Gulf War - Spring [1990]": datetime(1990, 4, 1),
    "Gulf War - Summer [1990]": datetime(1990, 6, 1),
    "Mid-90s - Winter [1995]": datetime(1995, 1, 1),
    "Mid-90s - Spring [1995]": datetime(1995, 4, 1),
    "Mid-90s - Summer [1995]": datetime(1995, 6, 1),
    "Mid-90s - Fall [1995]": datetime(1995, 10, 1),
    "Gulf War - Fall [1990]": datetime(1990, 10, 1),
    "Modern - Winter [2010]": datetime(2010, 1, 1),
    "Modern - Spring [2010]": datetime(2010, 4, 1),
    "Modern - Summer [2010]": datetime(2010, 6, 1),
    "Modern - Fall [2010]": datetime(2010, 10, 1),
    "Georgian War [2008]": datetime(2008, 8, 7),
    "Syrian War [2011]": datetime(2011, 3, 15),
    "6 days war [1967]": datetime(1967, 6, 5),
    "Yom Kippour War [1973]": datetime(1973, 10, 6),
    "First Lebanon War [1982]": datetime(1982, 6, 6),
    "Arab-Israeli War [1948]": datetime(1948, 5, 15),
}

REWARDS = {
    "power": 4,
    "warehouse": 2,
    "ware": 2,
    "fuel": 2,
    "ammo": 2,
    "farp": 1,
    # TODO: Should generate no cash once they generate units.
    "factory": 10,
    "comms": 10,
    "oil": 10,
    "derrick": 8,
}

CARRIER_CAPABLE = [
    FA_18C_hornet,
    F_14A_135_GR,
    F_14B,
    AV8BNA,
    Su_33,
    A_4E_C,
    S_3B,
    E_2C,
    UH_1H,
    Mi_8MT,
    Ka_50,
    AH_1W,
    OH_58D,
    UH_60A,
    SH_60B,
    SA342L,
    SA342M,
    SA342Minigun,
    SA342Mistral,
]

LHA_CAPABLE = [
    AV8BNA,
    UH_1H,
    Mi_8MT,
    Ka_50,
    AH_1W,
    OH_58D,
    UH_60A,
    SH_60B,
    SA342L,
    SA342M,
    SA342Minigun,
    SA342Mistral,
]

"""
---------- END OF CONFIGURATION SECTION
"""

UnitsDict = Dict[UnitType, int]
PlaneDict = Dict[FlyingType, int]
HeliDict = Dict[HelicopterType, int]
ArmorDict = Dict[VehicleType, int]
ShipDict = Dict[ShipType, int]
AirDefenseDict = Dict[AirDefence, int]

AssignedUnitsDict = Dict[Type[UnitType], Tuple[int, int]]
TaskForceDict = Dict[Type[MainTask], AssignedUnitsDict]

StartingPosition = Union[ShipGroup, StaticGroup, Airport, Point]


def upgrade_to_supercarrier(unit, name: str):
    if unit == CVN_74_John_C__Stennis:
        if name == "CVN-71 Theodore Roosevelt":
            return CVN_71_Theodore_Roosevelt
        elif name == "CVN-72 Abraham Lincoln":
            return CVN_72_Abraham_Lincoln
        elif name == "CVN-73 George Washington":
            return CVN_73_George_Washington
        elif name == "CVN-75 Harry S. Truman":
            return CVN_75_Harry_S__Truman
        elif name == "Carrier Strike Group 8":
            return CVN_75_Harry_S__Truman
        else:
            return CVN_71_Theodore_Roosevelt
    elif unit == CV_1143_5_Admiral_Kuznetsov:
        return CV_1143_5_Admiral_Kuznetsov_2017
    else:
        return unit


def unit_task(unit: UnitType) -> Optional[Task]:
    for task, units in UNIT_BY_TASK.items():
        if unit in units:
            return task

    if unit in SAM_CONVERT:
        return unit_task(SAM_CONVERT[unit])

    print(unit.name + " cause issue")
    return None


def find_unittype(for_task: Type[MainTask], country_name: str) -> List[Type[UnitType]]:
    return [x for x in UNIT_BY_TASK[for_task] if x in FACTIONS[country_name].units]


MANPADS: List[Type[VehicleType]] = [
    AirDefence.MANPADS_SA_18_Igla_Grouse,
    AirDefence.MANPADS_SA_18_Igla_S_Grouse,
    AirDefence.MANPADS_Stinger,
]

INFANTRY: List[VehicleType] = [
    Infantry.Paratrooper_AKS,
    Infantry.Paratrooper_AKS,
    Infantry.Paratrooper_AKS,
    Infantry.Paratrooper_AKS,
    Infantry.Paratrooper_AKS,
    Infantry.Infantry_RPG,
    Infantry.Infantry_M4,
    Infantry.Infantry_M4,
    Infantry.Infantry_M4,
    Infantry.Infantry_M4,
    Infantry.Infantry_M4,
    Infantry.Infantry_M249,
    Artillery.Mortar_2B11_120mm,
    Infantry.Infantry_AK_74,
    Infantry.Infantry_AK_74,
    Infantry.Infantry_AK_74,
    Infantry.Infantry_AK_74,
    Infantry.Infantry_AK_74,
    Infantry.Paratrooper_RPG_16,
    Infantry.Infantry_M4_Georgia,
    Infantry.Infantry_M4_Georgia,
    Infantry.Infantry_M4_Georgia,
    Infantry.Infantry_M4_Georgia,
    Infantry.Infantry_AK_74_Rus,
    Infantry.Infantry_AK_74_Rus,
    Infantry.Infantry_AK_74_Rus,
    Infantry.Infantry_AK_74_Rus,
    Infantry.Infantry_SMLE_No_4_Mk_1,
    Infantry.Infantry_SMLE_No_4_Mk_1,
    Infantry.Infantry_SMLE_No_4_Mk_1,
    Infantry.Infantry_Mauser_98,
    Infantry.Infantry_Mauser_98,
    Infantry.Infantry_Mauser_98,
    Infantry.Infantry_Mauser_98,
    Infantry.Infantry_M1_Garand,
    Infantry.Infantry_M1_Garand,
    Infantry.Infantry_M1_Garand,
    Infantry.Insurgent_AK_74,
    Infantry.Insurgent_AK_74,
    Infantry.Insurgent_AK_74,
]


def find_manpad(country_name: str) -> List[VehicleType]:
    return [x for x in MANPADS if x in FACTIONS[country_name].infantry_units]


def find_infantry(country_name: str, allow_manpad: bool = False) -> List[VehicleType]:
    if allow_manpad:
        inf = INFANTRY + MANPADS
    else:
        inf = INFANTRY
    return [x for x in inf if x in FACTIONS[country_name].infantry_units]


def unit_type_name(unit_type) -> str:
    return unit_type.id and unit_type.id or unit_type.name


def unit_type_name_2(unit_type) -> str:
    return unit_type.name and unit_type.name or unit_type.id


def unit_get_expanded_info(country_name: str, unit_type, request_type: str) -> str:
    original_name = unit_type.name and unit_type.name or unit_type.id
    default_value = None
    faction_value = None
    with UNITINFOTEXT_PATH.open("r", encoding="utf-8") as fdata:
        data = json.load(fdata)
    type_exists = data.get(original_name)
    if type_exists is not None:
        for faction in type_exists:
            if default_value is None:
                default_exists = faction.get("default")
                if default_exists is not None:
                    default_value = default_exists.get(request_type)
            if faction_value is None:
                faction_exists = faction.get(country_name)
                if faction_exists is not None:
                    faction_value = faction_exists.get(request_type)
    if default_value is None:
        if request_type == "text":
            return "WIP - This unit doesn't have any description text yet."
        if request_type == "name":
            return original_name
        else:
            return "Unknown"
    if faction_value is None:
        return default_value
    return faction_value


def unit_type_from_name(name: str) -> Optional[Type[UnitType]]:
    if name in vehicle_map:
        return vehicle_map[name]
    elif name in plane_map:
        return plane_map[name]
    elif name in ship_map:
        return ship_map[name]
    if name in helicopter_map:
        return helicopter_map[name]
    else:
        return None


def unit_type_of(unit: Unit) -> UnitType:
    if isinstance(unit, Vehicle):
        return vehicle_map[unit.type]
    elif isinstance(unit, Ship):
        return ship_map[unit.type]
    else:
        return unit.type


def task_name(task) -> str:
    if task == AirDefence:
        return "AirDefence"
    elif task == Embarking:
        return "Transportation"
    elif task == PinpointStrike:
        return "Frontline units"
    else:
        return task.name


def choose_units(
    for_task: Task, factor: float, count: int, country: str
) -> List[UnitType]:
    suitable_unittypes = find_unittype(for_task, country)
    suitable_unittypes = [
        x for x in suitable_unittypes if x not in helicopter_map.values()
    ]
    suitable_unittypes.sort(key=lambda x: PRICES[x])

    idx = int(len(suitable_unittypes) * factor)
    variety = int(count + count * factor / 2)

    index_start = min(idx, len(suitable_unittypes) - variety)
    index_end = min(idx + variety, len(suitable_unittypes))
    return list(set(suitable_unittypes[index_start:index_end]))


def unitdict_append(unit_dict: UnitsDict, unit_type: UnitType, count: int):
    unit_dict[unit_type] = unit_dict.get(unit_type, 0) + 1


def unitdict_merge(a: UnitsDict, b: UnitsDict) -> UnitsDict:
    b = b.copy()
    for k, v in a.items():
        b[k] = b.get(k, 0) + v

    return b


def unitdict_split(unit_dict: UnitsDict, count: int):
    buffer_dict: Dict[UnitType, int] = {}
    for unit_type, unit_count in unit_dict.items():
        for _ in range(unit_count):
            unitdict_append(buffer_dict, unit_type, 1)
            if sum(buffer_dict.values()) >= count:
                yield buffer_dict
                buffer_dict = {}

    if len(buffer_dict):
        yield buffer_dict


def unitdict_restrict_count(unit_dict: UnitsDict, total_count: int) -> UnitsDict:
    if total_count == 0:
        return {}

    groups = list(unitdict_split(unit_dict, total_count))
    if len(groups) > 0:
        return groups[0]
    else:
        return {}


def assigned_units_split(fd: AssignedUnitsDict) -> Tuple[PlaneDict, PlaneDict]:
    return (
        {k: v1 for k, (v1, v2) in fd.items()},
        {k: v2 for k, (v1, v2) in fd.items()},
    )


def assigned_units_from(d: PlaneDict) -> AssignedUnitsDict:
    return {k: (v, 0) for k, v in d.items()}


def assignedunits_split_to_count(dict: AssignedUnitsDict, count: int):
    buffer_dict: Dict[Type[UnitType], Tuple[int, int]] = {}
    for unit_type, (unit_count, client_count) in dict.items():
        for _ in range(unit_count):
            new_count, new_client_count = buffer_dict.get(unit_type, (0, 0))

            new_count += 1

            if client_count > 0:
                new_client_count += 1
                client_count -= 1

            buffer_dict[unit_type] = new_count, new_client_count
            if new_count >= count:
                yield buffer_dict
                buffer_dict = {}

    if len(buffer_dict):
        yield buffer_dict


def unitdict_from(fd: AssignedUnitsDict) -> Dict:
    return {k: v1 for k, (v1, v2) in fd.items()}


def country_id_from_name(name):
    for k, v in country_dict.items():
        if v.name == name:
            return k
    return -1


def _validate_db():
    # check unit by task uniquity
    total_set = set()
    for t, unit_collection in UNIT_BY_TASK.items():
        for unit_type in set(unit_collection):
            assert unit_type not in total_set, "{} is duplicate for task {}".format(
                unit_type, t
            )
            total_set.add(unit_type)

    # check prices
    for unit_type in total_set:
        assert unit_type in PRICES, "{} not in prices".format(unit_type)


_validate_db()


class DefaultLiveries:
    class Default(Enum):
        af_standard = ""


OH_58D.Liveries = DefaultLiveries
F_16C_50.Liveries = DefaultLiveries
P_51D_30_NA.Liveries = DefaultLiveries
Ju_88A4.Liveries = DefaultLiveries
B_17G.Liveries = DefaultLiveries<|MERGE_RESOLUTION|>--- conflicted
+++ resolved
@@ -918,11 +918,8 @@
         Armor.APC_TPz_Fuchs,
         Armor.ATGM_HMMWV,
         Armor.ATGM_HMMWV,
-<<<<<<< HEAD
-=======
         Armor.ATGM_VAB_Mephisto,
         Armor.ATGM_VAB_Mephisto,
->>>>>>> 39b9a7f0
         Armor.Scout_HMMWV,
         Armor.Scout_HMMWV,
         Armor.IFV_M2A2_Bradley,
