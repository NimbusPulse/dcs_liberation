{
  "country": "Syria",
  "name": "Syria 1967 (With WW2 Weapons)",
  "authors": "Khopa",
  "description": "<p>Syria and Arab armies in the 1967 6 days war against Israel. Using WW2 units to be more accurate (Yes, Syria used Panzer IV, Stug III and Jagdpanzer IV during this war)</p>",
  "aircrafts": [
    "MiG_15bis",
    "MiG_19P",
    "MiG_21Bis",

    "Su_17M4",
    "Mi_8MT"
  ],
  "awacs": [
    "A_50"
  ],
  "tankers": [
    "IL_78M"
  ],
  "frontline_units": [
    "Scout_BRDM_2",
    "MBT_T_55",
<<<<<<< HEAD
=======
    "LT_PT_76",
>>>>>>> 39b9a7f0
    "Tk_PzIV_H",
    "SPG_StuG_III_Ausf__G",
    "SPG_Jagdpanzer_IV",
    "SPAAA_ZSU_57_2",
    "AAA_S_60_57mm"
  ],
  "artillery_units": [
    "MLRS_BM_21_Grad_122mm"
  ],
  "logistics_units": [
    "Truck_Ural_375",
    "LUV_UAZ_469_Jeep"
  ],
  "infantry_units": [
    "Paratrooper_AKS",
    "Infantry_AK_74_Rus",
    "Infantry_RPG"
  ],
  "air_defenses": [
    "EarlyColdWarFlakGenerator",
    "SA2Generator",
    "SA3Generator",
    "ZSU23Generator",
    "ZU23Generator",
    "ZSU57Generator",
    "ZU23UralGenerator"
  ],
  "ewrs": [
    "FlatFaceGenerator"
  ],
  "aircraft_carrier": [
  ],
  "helicopter_carrier": [
  ],
  "helicopter_carrier_names": [
  ],
  "destroyers": [
  ],
  "cruisers": [
  ],
  "carrier_names": [
  ],
  "navy_generators": [
    "GrishaGroupGenerator"
  ], "requirements": {
      "WW2 Asset Pack": "https://www.digitalcombatsimulator.com/en/products/other/wwii_assets_pack/"
  },
  "doctrine": "coldwar"
}<|MERGE_RESOLUTION|>--- conflicted
+++ resolved
@@ -20,10 +20,7 @@
   "frontline_units": [
     "Scout_BRDM_2",
     "MBT_T_55",
-<<<<<<< HEAD
-=======
     "LT_PT_76",
->>>>>>> 39b9a7f0
     "Tk_PzIV_H",
     "SPG_StuG_III_Ausf__G",
     "SPG_Jagdpanzer_IV",
